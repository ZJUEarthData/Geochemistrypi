from typing import Dict

import matplotlib.pyplot as plt
import numpy as np
import pandas as pd
from rich import print
from sklearn.inspection import permutation_importance
from sklearn.tree import plot_tree

# <------
# Used by tree-based models including classification and regression besides XGBoost


def plot_decision_tree(trained_model: object, image_config: Dict) -> None:
    """Drawing decision tree diagrams.

    Parameters
    ----------
    trained_model : sklearn algorithm model
        The sklearn algorithm model trained with X_train data.

    image_config : dict
        Image Configuration
    """
    # create drawing canvas
    fig, ax = plt.subplots(figsize=(image_config["width"], image_config["height"]), dpi=image_config["dpi"])

    # draw the main content
    plot_tree(
        trained_model,
        max_depth=image_config["max_depth"],
        feature_names=image_config["feature_names"],
        class_names=image_config["class_names"],
        label=image_config["label"],
        filled=image_config["filled"],
        impurity=image_config["impurity"],
        node_ids=image_config["node_ids"],
        proportion=image_config["proportion"],
        rounded=image_config["rounded"],
        precision=image_config["precision"],
        ax=image_config["ax"],
        fontsize=image_config["fontsize"],
    )

    # automatically optimize picture layout structure
    fig.tight_layout()
    xmin, xmax = ax.get_xlim()
    ymin, ymax = ax.get_ylim()
    x_adjustment = (xmax - xmin) * 0.01
    y_adjustment = (ymax - ymin) * 0.01
    ax.axis([xmin - x_adjustment, xmax + x_adjustment, ymin - y_adjustment, ymax + y_adjustment])

    # convert the font of the axes
    # plt.tick_params(labelsize=image_config['labelsize'])  # adjust the font size of the axis label
    # plt.setp(ax.get_xticklabels(), rotation=image_config['xrotation'], ha=image_config['xha'],
    #          rotation_mode="anchor")  # axis label rotation Angle
    # plt.setp(ax.get_yticklabels(), rotation=image_config['rot'], ha=image_config['yha'],
    #          rotation_mode="anchor")  # axis label rotation Angle
    x1_label = ax.get_xticklabels()  # adjust the axis label font
    [x1_label_temp.set_fontname(image_config["axislabelfont"]) for x1_label_temp in x1_label]
    y1_label = ax.get_yticklabels()
    [y1_label_temp.set_fontname(image_config["axislabelfont"]) for y1_label_temp in y1_label]

    ax.set_title(
        label=image_config["title_label"],
        fontdict={
            "size": image_config["title_size"],
            "color": image_config["title_color"],
            "family": image_config["title_font"],
        },
        loc=image_config["title_location"],
        pad=image_config["title_pad"],
    )


# Used by tree-based models including classification and regression besides XGBoost
# ------>

# <------
# Used by tree-based models, like, random forest, extra-trees, xgboost including classification and regression


def plot_feature_importance(columns_name: pd.Index, feature_importance: np.ndarray, image_config: dict) -> pd.DataFrame:
    """Draw the feature importance bar diagram.

    Parameters
    ----------
    columns_name : pd.Index
        The name of the columns.

    feature_importance : np.ndarray
        The feature importance values.

    image_config : dict
        The configuration of the image.

    Returns
    -------
    importance : pd.DataFrame
        The feature importance values.
    """
    # create drawing canvas
    fig, ax = plt.subplots(figsize=(image_config["width"], image_config["height"]), dpi=image_config["dpi"])

    # print the feature importance value orderly
    for feature_name, score in zip(list(columns_name), feature_importance):
        print(feature_name, ":", score)

    # draw the main content
    importance = pd.DataFrame({"Feature": columns_name, "Importance": feature_importance})
    importance = importance.sort_values(["Importance"], ascending=True)
    importance["Importance"] = (importance["Importance"]).astype(float)
    importance = importance.sort_values(["Importance"])
    importance.set_index("Feature", inplace=True)
    importance.plot.barh(alpha=image_config["alpha2"], rot=0)

    # automatically optimize picture layout structure
    fig.tight_layout()
    xmin, xmax = ax.get_xlim()
    ymin, ymax = ax.get_ylim()
    x_adjustment = (xmax - xmin) * 0.01
    y_adjustment = (ymax - ymin) * 0.01
    ax.axis([xmin - x_adjustment, xmax + x_adjustment, ymin - y_adjustment, ymax + y_adjustment])

    # convert the font of the axes
    x1_label = ax.get_xticklabels()  # adjust the axis label font
    [x1_label_temp.set_fontname(image_config["axislabelfont"]) for x1_label_temp in x1_label]
    y1_label = ax.get_yticklabels()
    [y1_label_temp.set_fontname(image_config["axislabelfont"]) for y1_label_temp in y1_label]

    ax.set_title(
        label=image_config["title_label"],
        fontdict={
            "size": image_config["title_size"],
            "color": image_config["title_color"],
            "family": image_config["title_font"],
        },
        loc=image_config["title_location"],
        pad=image_config["title_pad"],
    )

    return importance


# Used by tree-based models, like, random forest, extra-trees, xgboost including classification and regression
# ------>

# <------
# Used by linear models including classification and regression


def show_formula(coef: np.ndarray, intercept: np.ndarray, features_name: np.ndarray, regression_classification: str, y_train: pd.DataFrame) -> Dict:
    """Show the formula of linear models.

    Parameters
    ----------
    coef : np.ndarray
        Coefficient of the features in the decision function.

    intercept : np.ndarray or float
        Independent term in decision function.

    features_name : np.ndarray
        Name of the features.

    regression_classification : str
        Indicates whether it's a regression or classification model.

    y_train : pd.DataFrame
        The train label data.

    Returns
    -------
    formula : dict
        The formula of linear models.
    """
    formula = {}

    if regression_classification == "Regression":
        if len(y_train.columns) == 1:  # Single target
            coef = np.around(coef, decimals=3)[0]
<<<<<<< HEAD
            intercept = np.around(intercept, decimals=3)[0]
=======
            # Check if intercept is a scalar
            if isinstance(intercept, np.ndarray):
                intercept = np.around(intercept, decimals=3)[0]
            else:
                intercept = np.around(intercept, decimals=3)
>>>>>>> f329ae8c

            terms = [("-" if c < 0 else "+") + " " + str(abs(c)) + f if c != 0 else "" for c, f in zip(coef, features_name)]
            terms_first = (terms[0][2:] if coef[0] > 0 else terms[0]).replace(" ", "")
            formula["y:"] = terms_first + " " + " ".join(terms[1:]) + (" - " if intercept < 0 else " + ") + str(abs(intercept))
            print("y = ", formula["y:"])

        else:  # Multiple targets
            coef = np.around(coef, decimals=3)
            intercept = np.around(intercept, decimals=3)

            for idx, (coef_temp, intercept_temp) in enumerate(zip(coef, intercept)):
                terms_temp = [("-" if c < 0 else "+") + " " + str(abs(c)) + f if c != 0 else "" for c, f in zip(coef_temp, features_name)]
                terms_temp_first = (terms_temp[0][2:] if coef_temp[0] > 0 else terms_temp[0]).replace(" ", "")
                formula["y (" + y_train.columns[idx] + ") = "] = terms_temp_first + " " + " ".join(terms_temp[1:]) + (" - " if intercept_temp < 0 else " + ") + str(abs(intercept_temp))
                print("y (" + y_train.columns[idx] + ") = ", formula["y (" + y_train.columns[idx] + ") = "])

    elif regression_classification == "Classification":
        if coef.shape[0] == 1:  # Binary classification
            coef = np.around(coef, decimals=3)[0]
<<<<<<< HEAD
            intercept = np.around(intercept, decimals=3)[0]
=======
            # Check if intercept is a scalar
            if isinstance(intercept, np.ndarray):
                intercept = np.around(intercept, decimals=3)[0]
            else:
                intercept = np.around(intercept, decimals=3)
>>>>>>> f329ae8c

            terms = [("-" if c < 0 else "+") + " " + str(abs(c)) + f if c != 0 else "" for c, f in zip(coef, features_name)]
            terms_first = (terms[0][2:] if coef[0] > 0 else terms[0]).replace(" ", "")
            formula["y:"] = terms_first + " " + " ".join(terms[1:]) + (" - " if intercept < 0 else " + ") + str(abs(intercept))
            print("y = ", formula["y:"])

        else:  # Multiclass classification
            label_min = int(y_train.min())
            coef = np.around(coef, decimals=3)
            intercept = np.around(intercept, decimals=3)

            for idx, (coef_temp, intercept_temp) in enumerate(zip(coef, intercept), label_min):  # The range of idx is between label_min and label_max.
                terms_temp = [("-" if c < 0 else "+") + " " + str(abs(c)) + f if c != 0 else "" for c, f in zip(coef_temp, features_name)]
                terms_temp_first = (terms_temp[0][2:] if coef_temp[0] > 0 else terms_temp[0]).replace(" ", "")
                formula[f"y (label={idx}):"] = terms_temp_first + " " + " ".join(terms_temp[1:]) + (" - " if intercept_temp < 0 else " + ") + str(abs(intercept_temp))
                print(f"y (label={idx}) = ", formula[f"y (label={idx}):"])

    return formula


# Used by linear models including classification and regression
# ------>

# <------
# Used regresssion and classification models


def plot_permutation_importance(X_test: pd.DataFrame, y_test: pd.DataFrame, trained_model: object, image_config: dict) -> tuple:
    """Plot the permutation Importance.

    Parameters
    ----------
    X_test : pd.DataFrame (n_samples, n_components)
        The testing target values.

    y_test : pd.DataFrame (n_samples, n_components)
    The testing target values.

    trained_model : sklearn algorithm model
        The sklearn algorithm model trained with X_train data.

    image_config : dict
        Image Configuration

    Returns
    -------
    result.importances_mean : ndarray
        The mean of feature importance over repetitions.

    result.importances_std : ndarray
        The standard deviation over repetitions.

    result.importances : ndarray
        The matrix of all feature importance values.
    """

    # create drawing canvas
    fig, ax = plt.subplots(figsize=(image_config["width"], image_config["height"]), dpi=image_config["dpi"])

    columns_name = X_test.columns
    result = permutation_importance(trained_model, X_test, y_test, n_repeats=10, random_state=42, n_jobs=-1)
    sorted_idx = result.importances_mean.argsort()
    ax.boxplot(
        result.importances[sorted_idx].T,
        vert=False,
        labels=np.array(columns_name),
    )

    # automatically optimize picture layout structure
    fig.tight_layout()
    xmin, xmax = ax.get_xlim()
    ymin, ymax = ax.get_ylim()
    x_adjustment = (xmax - xmin) * 0.01
    y_adjustment = (ymax - ymin) * 0.01
    ax.axis([xmin - x_adjustment, xmax + x_adjustment, ymin - y_adjustment, ymax + y_adjustment])

    # convert the font of the axes
    x1_label = ax.get_xticklabels()  # adjust the axis label font
    [x1_label_temp.set_fontname(image_config["axislabelfont"]) for x1_label_temp in x1_label]
    y1_label = ax.get_yticklabels()
    [y1_label_temp.set_fontname(image_config["axislabelfont"]) for y1_label_temp in y1_label]

    ax.set_title(
        label=image_config["title_label"],
        fontdict={
            "size": image_config["title_size"],
            "color": image_config["title_color"],
            "family": image_config["title_font"],
        },
        loc=image_config["title_location"],
        pad=image_config["title_pad"],
    )

    return result.importances_mean, result.importances_std, result.importances


# Used regresssion and classification models
# ------><|MERGE_RESOLUTION|>--- conflicted
+++ resolved
@@ -179,15 +179,11 @@
     if regression_classification == "Regression":
         if len(y_train.columns) == 1:  # Single target
             coef = np.around(coef, decimals=3)[0]
-<<<<<<< HEAD
-            intercept = np.around(intercept, decimals=3)[0]
-=======
             # Check if intercept is a scalar
             if isinstance(intercept, np.ndarray):
                 intercept = np.around(intercept, decimals=3)[0]
             else:
                 intercept = np.around(intercept, decimals=3)
->>>>>>> f329ae8c
 
             terms = [("-" if c < 0 else "+") + " " + str(abs(c)) + f if c != 0 else "" for c, f in zip(coef, features_name)]
             terms_first = (terms[0][2:] if coef[0] > 0 else terms[0]).replace(" ", "")
@@ -207,15 +203,11 @@
     elif regression_classification == "Classification":
         if coef.shape[0] == 1:  # Binary classification
             coef = np.around(coef, decimals=3)[0]
-<<<<<<< HEAD
-            intercept = np.around(intercept, decimals=3)[0]
-=======
             # Check if intercept is a scalar
             if isinstance(intercept, np.ndarray):
                 intercept = np.around(intercept, decimals=3)[0]
             else:
                 intercept = np.around(intercept, decimals=3)
->>>>>>> f329ae8c
 
             terms = [("-" if c < 0 else "+") + " " + str(abs(c)) + f if c != 0 else "" for c, f in zip(coef, features_name)]
             terms_first = (terms[0][2:] if coef[0] > 0 else terms[0]).replace(" ", "")
