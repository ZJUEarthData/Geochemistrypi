--- conflicted
+++ resolved
@@ -15,10 +15,6 @@
     PERMUTATION_IMPORTANCE_DIAGRAM = "Permutation Importance Diagram"
 
 
-<<<<<<< HEAD
-class AdaboostSpecialFunction(Enum):
-    SPECIAL_FUNCTION = ["Feature Importance Diagram", "Single Tree Diagram"]
-=======
 class DecisionTreeSpecialFunction(Enum):
     FEATURE_IMPORTANCE = "Feature Importance"
     TREE_DIAGRAM = "Tree Diagram"
@@ -49,4 +45,7 @@
 class GradientBoostingSpecialFunction(Enum):
     FEATURE_IMPORTANCE = "Feature Importance"
     TREE_DIAGRAM = "Tree Diagram"
->>>>>>> 8a14badc
+
+
+class AdaboostSpecialFunction(Enum):
+    SPECIAL_FUNCTION = ["Feature Importance Diagram", "Single Tree Diagram"]