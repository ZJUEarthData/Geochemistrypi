--- conflicted
+++ resolved
@@ -320,15 +320,9 @@
     """Mixin class for tree models."""
 
     @staticmethod
-<<<<<<< HEAD
-    def _plot_feature_importance(X_train: pd.DataFrame, name_column: str, trained_model: object, image_config: dict, algorithm_name: str, local_path: str, mlflow_path: str, func_name: str) -> None:
-        """Draw the feature importance bar diagram."""
-        print(f"-----* {func_name} *-----")
-=======
     def _plot_feature_importance(X_train: pd.DataFrame, name_column: str, trained_model: object, image_config: dict, algorithm_name: str, func_name: str, local_path: str, mlflow_path: str) -> None:
         """Draw the feature importance bar diagram."""
         print(f"-----* {func_name} *-----")  # Feature Importance Diagram
->>>>>>> 47519922
         columns_name = X_train.columns
         feature_importances = trained_model.feature_importances_
         data = plot_feature_importance(columns_name, feature_importances, image_config)
@@ -336,15 +330,9 @@
         save_data(data, name_column, f"{func_name} - {algorithm_name}", local_path, mlflow_path, True)
 
     @staticmethod
-<<<<<<< HEAD
-    def _plot_tree(trained_model: object, image_config: dict, algorithm_name: str, local_path: str, mlflow_path: str, func_name: str) -> None:
-        """Drawing decision tree diagrams."""
-        print(f"-----* {func_name} *-----")
-=======
     def _plot_tree(trained_model: object, image_config: dict, algorithm_name: str, func_name: str, local_path: str, mlflow_path: str) -> None:
         """Drawing decision tree diagrams."""
         print(f"-----* {func_name} *-----")  # Single Tree Diagram
->>>>>>> 47519922
         plot_decision_tree(trained_model, image_config)
         save_fig(f"{func_name} - {algorithm_name}", local_path, mlflow_path)
 
