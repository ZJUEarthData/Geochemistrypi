# -*- coding: utf-8 -*-
import json
import os
from typing import Any, Callable, Dict, List, Optional, Sequence, Tuple, Union

import mlflow
import numpy as np
import pandas as pd
import xgboost
from flaml import AutoML
from multipledispatch import dispatch
from rich import print
from sklearn.ensemble import ExtraTreesRegressor, GradientBoostingRegressor, RandomForestRegressor
from sklearn.linear_model import BayesianRidge, ElasticNet, Lasso, LinearRegression, Ridge, SGDRegressor
from sklearn.neighbors import KNeighborsRegressor
from sklearn.neural_network import MLPRegressor
from sklearn.preprocessing import PolynomialFeatures
from sklearn.svm import SVR
from sklearn.tree import DecisionTreeRegressor

from ..constants import MLFLOW_ARTIFACT_IMAGE_MODEL_OUTPUT_PATH, RAY_FLAML
from ..utils.base import clear_output, save_data, save_data_without_data_identifier, save_fig, save_text
from ._base import LinearWorkflowMixin, TreeWorkflowMixin, WorkflowBase
from .func.algo_regression._bayesianridge_regression import bayesian_ridge_manual_hyper_parameters
from .func.algo_regression._common import cross_validation, plot_predicted_vs_actual, plot_residuals, score
from .func.algo_regression._decision_tree import decision_tree_manual_hyper_parameters
from .func.algo_regression._elastic_net import elastic_net_manual_hyper_parameters
from .func.algo_regression._enum import (
    ClassicalLinearSpecialFunction,
    ElasticNetSpecialFunction,
    LassoSpecialFunction,
    MLPSpecialFunction,
    RegressionCommonFunction,
    RegressionSpecialFunction,
    RidgeSpecialFunction,
    SGDSpecialFunction,
)
from .func.algo_regression._extra_tree import extra_trees_manual_hyper_parameters
from .func.algo_regression._gradient_boosting import gradient_boosting_manual_hyper_parameters
from .func.algo_regression._knn import knn_manual_hyper_parameters
from .func.algo_regression._lasso_regression import lasso_regression_manual_hyper_parameters
from .func.algo_regression._linear_regression import linear_regression_manual_hyper_parameters
from .func.algo_regression._multi_layer_perceptron import multi_layer_perceptron_manual_hyper_parameters
from .func.algo_regression._polynomial_regression import polynomial_regression_manual_hyper_parameters
from .func.algo_regression._rf import random_forest_manual_hyper_parameters
from .func.algo_regression._ridge_regression import ridge_regression_manual_hyper_parameters
from .func.algo_regression._sgd_regression import sgd_regression_manual_hyper_parameters
from .func.algo_regression._svr import svr_manual_hyper_parameters
from .func.algo_regression._xgboost import xgboost_manual_hyper_parameters


class RegressionWorkflowBase(WorkflowBase):
    """The base workflow class of regression algorithms."""

    common_function = [grah.value for grah in RegressionCommonFunction]
    # ["Model Score", "Cross Validation", "Model Prediction", "Model Persistence", "Predicted vs. Actual Diagram", "Residuals Diagram", "Permutation Importance Diagram"]

    def __init__(self) -> None:
        super().__init__()
        # These two attributes are used for the customized models of FLAML framework
        self.customized = False
        self.customized_name = None
        self.mode = "Regression"

    @dispatch(object, object)
    def fit(self, X: pd.DataFrame, y: Optional[pd.DataFrame] = None) -> None:
        """Fit the model by Scikit-learn framework."""
        self.model.fit(X, y)

    @dispatch(object, object, bool)
    def fit(self, X: pd.DataFrame, y: Optional[pd.DataFrame] = None, is_automl: bool = False) -> None:
        """Fit the model by FLAML framework and RAY framework."""
        # print(f"[bold green]-*-*- {self.naming} - AutoML -*-*-[/bold green].")
        if self.naming not in RAY_FLAML:
            self.automl = AutoML()
            if self.customized:  # When the model is not built-in in FLAML framwork, use FLAML customization.
                self.automl.add_learner(learner_name=self.customized_name, learner_class=self.customization)
            if y.shape[1] == 1:  # FLAML's data format validation mechanism
                y = y.squeeze()  # Convert a single dataFrame column into a series
            self.automl.fit(X_train=X, y_train=y, **self.settings)
        else:
            # When the model is not built-in in FLAML framework, use RAY + FLAML customization.
            self.ray_tune(
                RegressionWorkflowBase.X_train,
                RegressionWorkflowBase.X_test,
                RegressionWorkflowBase.y_train,
                RegressionWorkflowBase.y_test,
            )
            self.ray_best_model.fit(X, y)

    @dispatch(object)
    def predict(self, X: pd.DataFrame) -> np.ndarray:
        """Perform classification on samples in X by Scikit-learn framework."""
        y_predict = self.model.predict(X)
        return y_predict

    @dispatch(object, bool)
    def predict(self, X: pd.DataFrame, is_automl: bool = False) -> np.ndarray:
        """Perform classification on samples in X by FLAML framework and RAY framework."""
        if self.naming not in RAY_FLAML:
            y_predict = self.automl.predict(X)
            return y_predict
        else:
            y_predict = self.ray_best_model.predict(X)
            return y_predict

    @property
    def auto_model(self) -> object:
        """Get AutoML trained model by FLAML framework and RAY framework."""
        if self.naming not in RAY_FLAML:
            return self.automl.model.estimator
        else:
            return self.ray_best_model

    @property
    def settings(self) -> Dict:
        """The configuration to implement AutoML by FLAML framework."""
        return dict()

    @property
    def customization(self) -> object:
        """The customized model of FLAML framework."""
        return object

    def ray_tune(self, X_train: pd.DataFrame, X_test: pd.DataFrame, y_train: pd.DataFrame, y_test: pd.DataFrame) -> object:
        """The customized model of FLAML framework and RAY framework."""
        return object

    @classmethod
    def manual_hyper_parameters(cls) -> Dict:
        """Manual hyper-parameters specification."""
        return dict()

    @staticmethod
    def _plot_predicted_vs_actual(y_test_predict: pd.DataFrame, y_test: pd.DataFrame, name_column: str, algorithm_name: str, local_path: str, mlflow_path: str, grah_name: str) -> None:
        """Plot the predicted vs. actual diagram."""
        print(f"-----* {grah_name} *-----")
        plot_predicted_vs_actual(y_test_predict, y_test, algorithm_name)
        save_fig(f"{grah_name} - {algorithm_name}", local_path, mlflow_path)
        data = pd.concat([y_test, y_test_predict], axis=1)
        save_data(data, name_column, f"{grah_name} - {algorithm_name}", local_path, mlflow_path)

    @staticmethod
    def _plot_residuals(y_test_predict: pd.DataFrame, y_test: pd.DataFrame, name_column: str, algorithm_name: str, local_path: str, mlflow_path: str, grah_name: str) -> None:
        """Plot the residuals diagram."""
        print(f"-----* {grah_name} *-----")
        residuals = plot_residuals(y_test_predict, y_test, algorithm_name)
        save_fig(f"{grah_name} - {algorithm_name}", local_path, mlflow_path)
        data = pd.concat([y_test, residuals], axis=1)
        save_data(data, name_column, f"{grah_name} - {algorithm_name}", local_path, mlflow_path)

    @staticmethod
    def _score(y_true: pd.DataFrame, y_predict: pd.DataFrame, algorithm_name: str, store_path: str, grah_name: str) -> None:
        """Calculate the score of the model."""
        print(f"-----* {grah_name} *-----")
        scores = score(y_true, y_predict)
        scores_str = json.dumps(scores, indent=4)
        save_text(scores_str, f"{grah_name} - {algorithm_name}", store_path)
        mlflow.log_metrics(scores)

    @staticmethod
    def _cross_validation(trained_model: object, X_train: pd.DataFrame, y_train: pd.DataFrame, cv_num: int, algorithm_name: str, store_path: str, grah_name: str) -> None:
        """Cross validation."""
        print(f"-----* {grah_name} *-----")
        print(f"K-Folds: {cv_num}")
        scores = cross_validation(trained_model, X_train, y_train, cv_num=cv_num)
        scores_str = json.dumps(scores, indent=4)
        save_text(scores_str, f"{grah_name} - {algorithm_name}", store_path)

    @dispatch()
    def common_components(self) -> None:
        """Invoke all common application functions for regression algorithms by Scikit-learn framework."""
        GEOPI_OUTPUT_METRICS_PATH = os.getenv("GEOPI_OUTPUT_METRICS_PATH")
        GEOPI_OUTPUT_ARTIFACTS_IMAGE_MODEL_OUTPUT_PATH = os.getenv("GEOPI_OUTPUT_ARTIFACTS_IMAGE_MODEL_OUTPUT_PATH")
        self._score(
            y_true=RegressionWorkflowBase.y_test,
            y_predict=RegressionWorkflowBase.y_test_predict,
            algorithm_name=self.naming,
            store_path=GEOPI_OUTPUT_METRICS_PATH,
            grah_name=RegressionCommonFunction.MODEL_SCORE.value,
        )
        self._cross_validation(
            trained_model=self.model,
            X_train=RegressionWorkflowBase.X_train,
            y_train=RegressionWorkflowBase.y_train,
            cv_num=10,
            algorithm_name=self.naming,
            store_path=GEOPI_OUTPUT_METRICS_PATH,
            grah_name=RegressionCommonFunction.CROSS_VALIDATION.value,
        )
        self._plot_predicted_vs_actual(
            y_test_predict=RegressionWorkflowBase.y_test_predict,
            y_test=RegressionWorkflowBase.y_test,
            name_column=RegressionWorkflowBase.name_test,
            algorithm_name=self.naming,
            local_path=GEOPI_OUTPUT_ARTIFACTS_IMAGE_MODEL_OUTPUT_PATH,
            mlflow_path=MLFLOW_ARTIFACT_IMAGE_MODEL_OUTPUT_PATH,
            grah_name=RegressionCommonFunction.PREDICTED_VS_ACTUAL_DIAGRAM.value,
        )
        self._plot_residuals(
            y_test_predict=RegressionWorkflowBase.y_test_predict,
            y_test=RegressionWorkflowBase.y_test,
            name_column=RegressionWorkflowBase.name_test,
            algorithm_name=self.naming,
            local_path=GEOPI_OUTPUT_ARTIFACTS_IMAGE_MODEL_OUTPUT_PATH,
            mlflow_path=MLFLOW_ARTIFACT_IMAGE_MODEL_OUTPUT_PATH,
            grah_name=RegressionCommonFunction.RESIDUALS_DIAGRAM.value,
        )
        self._plot_permutation_importance(
            X_test=RegressionWorkflowBase.X_test,
            y_test=RegressionWorkflowBase.y_test,
            name_column=RegressionWorkflowBase.name_test,
            trained_model=self.model,
            image_config=self.image_config,
            algorithm_name=self.naming,
            local_path=GEOPI_OUTPUT_ARTIFACTS_IMAGE_MODEL_OUTPUT_PATH,
            mlflow_path=MLFLOW_ARTIFACT_IMAGE_MODEL_OUTPUT_PATH,
            grah_name=RegressionCommonFunction.PERMUTATION_IMPORTANC_DIAGRAM.value,
        )

    @dispatch(bool)
    def common_components(self, is_automl: bool = False) -> None:
        """Invoke all common application functions for regression algorithms by FLAML framework."""
        GEOPI_OUTPUT_METRICS_PATH = os.getenv("GEOPI_OUTPUT_METRICS_PATH")
        GEOPI_OUTPUT_ARTIFACTS_IMAGE_MODEL_OUTPUT_PATH = os.getenv("GEOPI_OUTPUT_ARTIFACTS_IMAGE_MODEL_OUTPUT_PATH")
        self._score(
            y_true=RegressionWorkflowBase.y_test,
            y_predict=RegressionWorkflowBase.y_test_predict,
            algorithm_name=self.naming,
            store_path=GEOPI_OUTPUT_METRICS_PATH,
            grah_name=RegressionCommonFunction.MODEL_SCORE.value,
        )
        self._cross_validation(
            trained_model=self.auto_model,
            X_train=RegressionWorkflowBase.X_train,
            y_train=RegressionWorkflowBase.y_train,
            cv_num=10,
            algorithm_name=self.naming,
            store_path=GEOPI_OUTPUT_METRICS_PATH,
            grah_name=RegressionCommonFunction.CROSS_VALIDATION.value,
        )
        self._plot_predicted_vs_actual(
            y_test_predict=RegressionWorkflowBase.y_test_predict,
            y_test=RegressionWorkflowBase.y_test,
            name_column=RegressionWorkflowBase.name_test,
            algorithm_name=self.naming,
            local_path=GEOPI_OUTPUT_ARTIFACTS_IMAGE_MODEL_OUTPUT_PATH,
            mlflow_path=MLFLOW_ARTIFACT_IMAGE_MODEL_OUTPUT_PATH,
            grah_name=RegressionCommonFunction.PREDICTED_VS_ACTUAL_DIAGRAM.value,
        )
        self._plot_residuals(
            y_test_predict=RegressionWorkflowBase.y_test_predict,
            y_test=RegressionWorkflowBase.y_test,
            name_column=RegressionWorkflowBase.name_test,
            algorithm_name=self.naming,
            local_path=GEOPI_OUTPUT_ARTIFACTS_IMAGE_MODEL_OUTPUT_PATH,
            mlflow_path=MLFLOW_ARTIFACT_IMAGE_MODEL_OUTPUT_PATH,
            grah_name=RegressionCommonFunction.RESIDUALS_DIAGRAM.value,
        )
        self._plot_permutation_importance(
            X_test=RegressionWorkflowBase.X_test,
            y_test=RegressionWorkflowBase.y_test,
            name_column=RegressionWorkflowBase.name_test,
            trained_model=self.auto_model,
            image_config=self.image_config,
            algorithm_name=self.naming,
            local_path=GEOPI_OUTPUT_ARTIFACTS_IMAGE_MODEL_OUTPUT_PATH,
            mlflow_path=MLFLOW_ARTIFACT_IMAGE_MODEL_OUTPUT_PATH,
            grah_name=RegressionCommonFunction.PERMUTATION_IMPORTANC_DIAGRAM.value,
        )


class PolynomialRegression(LinearWorkflowMixin, RegressionWorkflowBase):
    """The automation workflow of using Polynomial Regression algorithm to make insightful products."""

    name = "Polynomial Regression"
    special_function = []

    def __init__(
        self,
        degree: int = 2,
        interaction_only: bool = False,
        include_bias: bool = False,
        order: str = "C",
        fit_intercept: bool = True,
        normalize: bool = False,
        copy_X: bool = True,
        n_jobs: Optional[int] = None,
    ) -> None:

        super().__init__()
        self.degree = degree
        self.include_bias = include_bias
        self.interaction_only = interaction_only
        self.order = order
        self.fit_intercept = fit_intercept
        self.normalize = normalize
        self.copy_X = copy_X
        self.n_jobs = n_jobs
        self.model = LinearRegression(fit_intercept=self.fit_intercept, copy_X=self.copy_X, n_jobs=self.n_jobs)

        self._features_name = None
        self.naming = PolynomialRegression.name

    def poly(self, X_train: pd.DataFrame, X_test: pd.DataFrame) -> Tuple[pd.DataFrame, pd.DataFrame]:
        """Polynomial features."""
        poly_features = PolynomialFeatures(degree=self.degree, include_bias=self.include_bias, interaction_only=self.interaction_only, order=self.order)
        X_train_poly = poly_features.fit_transform(X_train)
        X_test_poly = poly_features.fit_transform(X_test)
        poly_config = {type(poly_features).__name__: poly_features.get_params()}
        try:
            # scikit-learn >= 1.0
            self._features_name = poly_features.get_feature_names_out()
        except AttributeError:
            self._features_name = poly_features.get_feature_names()
        X_train_poly = pd.DataFrame(X_train_poly, columns=self._features_name)
        X_test_poly = pd.DataFrame(X_test_poly, columns=self._features_name)
        return poly_config, X_train_poly, X_test_poly

    @classmethod
    def manual_hyper_parameters(cls) -> Dict:
        """Manual hyper-parameters specification."""
        print(f"[bold green]-*-*- {cls.name} - Hyper-parameters Specification -*-*-[/bold green]")
        hyper_parameters = polynomial_regression_manual_hyper_parameters()
        clear_output()
        return hyper_parameters

    def special_components(self, **kwargs) -> None:
        """Invoke all special application functions for this algorithms by Scikit-learn framework."""
        GEOPI_OUTPUT_ARTIFACTS_PATH = os.getenv("GEOPI_OUTPUT_ARTIFACTS_PATH")
        self._show_formula(
            coef=self.model.coef_,
            intercept=self.model.intercept_,
            features_name=self._features_name,
            regression_classification="Regression",
            y_train=PolynomialRegression.y,
            algorithm_name=self.naming,
            local_path=GEOPI_OUTPUT_ARTIFACTS_PATH,
            mlflow_path="root",
        )


class XGBoostRegression(TreeWorkflowMixin, RegressionWorkflowBase):
    """The automation workflow of using XGBoost algorithm to make insightful products."""

    name = "XGBoost"
    special_function = [RegressionSpecialFunction.FEATURE_IMPORTANCE_DIAGRAM.value]  # Feature Importance Diagram

    # In fact, it's used for type hint in the original xgboost package.
    # Hence, we have to copy it here again. Just ignore it
    _SklObjective = Optional[Union[str, Callable[[np.ndarray, np.ndarray], Tuple[np.ndarray, np.ndarray]]]]

    def __init__(
        self,
        max_depth: Optional[int] = 6,
        learning_rate: Optional[float] = 0.3,
        n_estimators: int = 100,
        verbosity: Optional[int] = 1,
        objective: _SklObjective = None,
        booster: Optional[str] = None,
        tree_method: Optional[str] = "auto",
        n_jobs: Optional[int] = None,
        gamma: Optional[float] = 0,
        min_child_weight: Optional[float] = None,
        max_delta_step: Optional[float] = 0,
        subsample: Optional[float] = 1,
        colsample_bytree: Optional[float] = 1,
        colsample_bylevel: Optional[float] = 1,
        colsample_bynode: Optional[float] = 1,
        reg_alpha: Optional[float] = 0,
        reg_lambda: Optional[float] = 1,
        scale_pos_weight: Optional[float] = 1,
        base_score: Optional[float] = None,
        random_state: Optional[Union[np.random.RandomState, int]] = None,
        missing: float = np.nan,
        num_parallel_tree: Optional[int] = 1,
        monotone_constraints: Optional[Union[Dict[str, int], str]] = None,
        interaction_constraints: Optional[Union[str, Sequence[Sequence[str]]]] = None,
        importance_type: Optional[str] = "gain",
        gpu_id: Optional[int] = None,
        validate_parameters: Optional[bool] = None,
        predictor: Optional[str] = None,
        # enable_categorical: bool = False,
        eval_metric: Optional[Union[str, List[str], Callable]] = None,
        early_stopping_rounds: Optional[int] = None,
        **kwargs: Any,
    ) -> None:
        """
        Parameters
        ----------
        max_depth [default=6]
            Maximum depth of a tree. Increasing this value will make the model more complex and more likely to overfit.
            0 indicates no limit on depth. Beware that XGBoost aggressively consumes memory when training a deep tree.
            exact tree method requires non-zero value.
            range: [0,∞]

        learning_rate [default=0.3]
            Step size shrinkage used in update to prevents overfitting.
            After each boosting step, we can directly get the weights of new features,
            and eta shrinks the feature weights to make the boosting process more conservative.
            range: [0,1]

        n_estimators : int
        Number of gradient boosted trees.  Equivalent to number of boosting rounds.

        objective : {SklObjective}
            Specify the learning task and the corresponding learning objective or
            a custom objective function to be used (see note below).

        verbosity [default=1]
            Verbosity of printing messages. Valid values are 0 (silent), 1 (warning), 2 (info), 3 (debug).
            Sometimes XGBoost tries to change configurations based on heuristics,
            which is displayed as warning message.
            If there’s unexpected behaviour, please try to increase value of verbosity.

        booster [default= gbtree ]
            Which booster to use. Can be gbtree, gblinear or dart;
            gbtree and dart use tree based models while gblinear uses linear functions.

        tree_method string [default= auto]
            The tree construction algorithm used in XGBoost. See description in the reference paper and Tree Methods.
            XGBoost supports approx, hist and gpu_hist for distributed training. Experimental support for external memory is available for approx and gpu_hist.
            Choices: auto, exact, approx, hist, gpu_hist, this is a combination of commonly used updaters. For other updaters like refresh, set the parameter updater directly.
                auto: Use heuristic to choose the fastest method.
                    For small dataset, exact greedy (exact) will be used.
                    For larger dataset, approximate algorithm (approx) will be chosen. It’s recommended to try hist and gpu_hist for higher performance with large dataset.
                      (gpu_hist)has support for external memory.
                    Because old behavior is always use exact greedy in single machine, user will get a message when approximate algorithm is chosen to notify this choice.
                exact: Exact greedy algorithm. Enumerates all split candidates.
                approx: Approximate greedy algorithm using quantile sketch and gradient histogram.
                hist: Faster histogram optimized approximate greedy algorithm.
                gpu_hist: GPU implementation of hist algorithm.

        n_jobs : Optional[int]
            Number of parallel threads used to run xgboost.  When used with other
            Scikit-Learn algorithms like grid search, you may choose which algorithm to
            parallelize and balance the threads.  Creating thread contention will
            significantly slow down both algorithms.

        gamma [default=0, alias: min_split_loss]
            Minimum loss reduction required to make a further partition on a leaf node of the tree.
            The larger gamma is, the more conservative the algorithm will be.
            range: [0,∞]

        min_child_weight [default=1]
            Minimum sum of instance weight (hessian) needed in a child.
            If the tree partition step results in a leaf node with the sum of instance weight less than min_child_weight,
            then the building process will give up further partitioning. In linear regression task,
            this simply corresponds to minimum number of instances needed to be in each node.
            The larger min_child_weight is, the more conservative the algorithm will be.
            range: [0,∞]

        max_delta_step [default=0]
            Maximum delta step we allow each leaf output to be.
            If the value is set to 0, it means there is no constraint.
            If it is set to a positive value, it can help making the update step more conservative.
            Usually this parameter is not needed, but it might help in logistic regression
            when class is extremely imbalanced. Set it to value of 1-10 might help control the update.
            range: [0,∞]

        subsample [default=1]
            Subsample ratio of the training instances.
            Setting it to 0.5 means that XGBoost would randomly sample half of the training data prior to growing trees.
            and this will prevent overfitting.
            Subsampling will occur once in every boosting iteration.
            range: (0,1]

        colsample_bytree [default=1]
            colsample_bytree is the subsample ratio of columns when constructing each tree.
            Subsampling occurs once for every tree constructed.

        colsample_bylevel [default=1]
            colsample_bylevel is the subsample ratio of columns for each level.
            Subsampling occurs once for every new depth level reached in a tree.
            Columns are subsampled from the set of columns chosen for the current tree.

        colsample_bynode [default=1]
            colsample_bynode is the subsample ratio of columns for each node (split).
            Subsampling occurs once every time a new split is evaluated.
            Columns are subsampled from the set of columns chosen for the current level.

        reg_alpha [default=0]
            L1 regularization term on weights.
            Increasing this value will make model more conservative.

        reg_lambda [default=1, alias: reg_lambda]
            L2 regularization term on weights.
            Increasing this value will make model more conservative.

        scale_pos_weight [default=1]
            Control the balance of positive and negative weights, useful for unbalanced classes.

        predictor, [default= auto]
            The type of predictor algorithm to use.
            Provides the same results but allows the use of GPU or CPU.
                auto: Configure predictor based on heuristics.
                cpu_predictor: Multicore CPU prediction algorithm.
                gpu_predictor: Prediction using GPU. Used when tree_method is gpu_hist.
                    When predictor is set to default value auto, the gpu_hist tree method is able to provide GPU based prediction
                    without copying training data to GPU memory. If gpu_predictor is explicitly specified,
                    then all data is copied into GPU, only recommended for performing prediction tasks.

        base_score : Optional[float]
            The initial prediction score of all instances, global bias.

        random_state : Optional[Union[numpy.random.RandomState, int]]
            Random number seed.
            .. note::

               Using gblinear booster with shotgun updater is nondeterministic as
               it uses Hogwild algorithm.

        missing : float, default np.nan
        Value in the data which needs to be present as a missing value.

        num_parallel_tree: Optional[int]
            Used for boosting random forest.

        monotone_constraints : Optional[Union[Dict[str, int], str]]
            Constraint of variable monotonicity.  See :doc:`tutorial </tutorials/monotonic>`
            for more information.

        interaction_constraints : Optional[Union[str, List[Tuple[str]]]]
            Constraints for interaction representing permitted interactions.  The
            constraints must be specified in the form of a nested list, e.g. ``[[0, 1], [2,
            3, 4]]``, where each inner list is a group of indices of features that are
            allowed to interact with each other.  See :doc:`tutorial
            </tutorials/feature_interaction_constraint>` for more information

        importance_type: Optional[str]
            The feature importance type for the feature_importances\\_ property:

            * For tree model, it's either "gain", "weight", "cover", "total_gain" or
              "total_cover".
            * For linear model, only "weight" is defined and it's the normalized coefficients
              without bias.

        gpu_id : Optional[int]
            Device ordinal.

        validate_parameters : Optional[bool]
            Give warnings for unknown parameter.

        eval_metric : Optional[Union[str, List[str], Callable]]

        early_stopping_rounds : Optional[int]

        References
        ----------
        [1] XGBoost Python API Reference - Scikit-Learn API
            https://xgboost.readthedocs.io/en/latest/python/python_api.html#module-xgboost.sklearn

        [2] XGBoost API for the scikit-learn wrapper:
            https://github.com/dmlc/xgboost/blob/master/python-package/xgboost/sklearn.py
        """

        super().__init__()
        self.n_estimators = n_estimators
        self.objective = objective
        self.max_depth = max_depth
        self.learning_rate = learning_rate
        self.verbosity = verbosity
        self.booster = booster
        self.tree_method = tree_method
        self.gamma = gamma
        self.min_child_weight = min_child_weight
        self.max_delta_step = max_delta_step
        self.subsample = subsample
        self.colsample_bytree = colsample_bytree
        self.colsample_bylevel = colsample_bylevel
        self.colsample_bynode = colsample_bynode
        self.reg_alpha = reg_alpha
        self.reg_lambda = reg_lambda
        self.scale_pos_weight = scale_pos_weight
        self.base_score = base_score
        self.missing = missing
        self.num_parallel_tree = num_parallel_tree
        self.n_jobs = n_jobs
        self.monotone_constraints = monotone_constraints
        self.interaction_constraints = interaction_constraints
        self.importance_type = importance_type
        self.gpu_id = gpu_id
        self.validate_parameters = validate_parameters
        self.predictor = predictor
        # self.enable_categorical = enable_categorical
        self.eval_metric = eval_metric
        self.early_stopping_rounds = early_stopping_rounds
        if kwargs:
            self.kwargs = kwargs

        if random_state:
            self.random_state = random_state

        # If 'random_state' is None, 'self.random_state' comes from the parent class 'WorkflowBase'
        self.model = xgboost.XGBRegressor(
            n_estimators=self.n_estimators,
            objective=self.objective,
            max_depth=self.max_depth,
            learning_rate=self.learning_rate,
            verbosity=self.verbosity,
            booster=self.booster,
            tree_method=self.tree_method,
            gamma=self.gamma,
            min_child_weight=self.min_child_weight,
            max_delta_step=self.max_delta_step,
            subsample=self.subsample,
            colsample_bytree=self.colsample_bytree,
            colsample_bylevel=self.colsample_bylevel,
            colsample_bynode=self.colsample_bynode,
            reg_alpha=self.reg_alpha,
            reg_lambda=self.reg_lambda,
            scale_pos_weight=self.scale_pos_weight,
            base_score=self.base_score,
            missing=self.missing,
            num_parallel_tree=self.num_parallel_tree,
            random_state=self.random_state,
            n_jobs=self.n_jobs,
            monotone_constraints=self.monotone_constraints,
            interaction_constraints=self.interaction_constraints,
            importance_type=self.importance_type,
            gpu_id=self.gpu_id,
            validate_parameters=self.validate_parameters,
            predictor=self.predictor,
            # enable_categorical=self.enable_categorical,
            eval_metric=self.eval_metric,
            early_stopping_rounds=self.early_stopping_rounds,
        )

        self.naming = (XGBoostRegression.name,)
        self.func = (XGBoostRegression.special_function,)

    @property
    def settings(self) -> Dict:
        """The configuration to implement AutoML by FLAML framework."""
        configuration = {
            "time_budget": 10,  # total running time in seconds
            "metric": "r2",
            "estimator_list": ["xgboost"],  # list of ML learners
            "task": "regression",  # task type
            # "log_file_name": f"{self.naming} - automl.log",  # flaml log file
            # "log_training_metric": True,  # whether to log training metric
        }
        return configuration

    @classmethod
    def manual_hyper_parameters(cls) -> Dict:
        """Manual hyper-parameters specification."""
        print(f"[bold green]-*-*- {cls.name} - Hyper-parameters Specification -*-*-[/bold green]")
        hyper_parameters = xgboost_manual_hyper_parameters()
        clear_output()
        return hyper_parameters

    # @staticmethod
    # def _histograms_feature_weights(X: pd.DataFrame, trained_model: object, image_config: dict, algorithm_name: str, local_path: str, mlflow_path: str) -> None:
    #     """Histograms of feature weights plot."""
    #     histograms_feature_weights(X, trained_model, image_config)
    #     save_fig(f"Feature Importance Score - {algorithm_name}", local_path, mlflow_path)

    @dispatch()
    def special_components(self, **kwargs) -> None:
        """Invoke all special application functions for this algorithms by Scikit-learn framework."""
        GEOPI_OUTPUT_ARTIFACTS_IMAGE_MODEL_OUTPUT_PATH = os.getenv("GEOPI_OUTPUT_ARTIFACTS_IMAGE_MODEL_OUTPUT_PATH")
        self._plot_feature_importance(
            X_train=XGBoostRegression.X_train,
            name_column=RegressionWorkflowBase.name_train,
            trained_model=self.model,
            image_config=self.image_config,
            algorithm_name=self.naming,
            local_path=GEOPI_OUTPUT_ARTIFACTS_IMAGE_MODEL_OUTPUT_PATH,
            mlflow_path=MLFLOW_ARTIFACT_IMAGE_MODEL_OUTPUT_PATH,
            func_name=self.func[0],
        )
        # self._histograms_feature_weights(
        #     X=XGBoostRegression.X,
        #     trained_model=self.model,
        #     image_config=self.image_config,
        #     algorithm_name=self.naming,
        #     local_path=GEOPI_OUTPUT_ARTIFACTS_IMAGE_MODEL_OUTPUT_PATH,
        #     mlflow_path=MLFLOW_ARTIFACT_IMAGE_MODEL_OUTPUT_PATH,
        # )

    @dispatch(bool)
    def special_components(self, is_automl: bool = False, **kwargs) -> None:
        """Invoke all special application functions for this algorithms by FLAML framework."""
        GEOPI_OUTPUT_ARTIFACTS_IMAGE_MODEL_OUTPUT_PATH = os.getenv("GEOPI_OUTPUT_ARTIFACTS_IMAGE_MODEL_OUTPUT_PATH")
        self._plot_feature_importance(
            X_train=XGBoostRegression.X_train,
            name_column=RegressionWorkflowBase.name_train,
            trained_model=self.auto_model,
            image_config=self.image_config,
            algorithm_name=self.naming,
            local_path=GEOPI_OUTPUT_ARTIFACTS_IMAGE_MODEL_OUTPUT_PATH,
            mlflow_path=MLFLOW_ARTIFACT_IMAGE_MODEL_OUTPUT_PATH,
            func_name=self.func[0],
        )
        # self._histograms_feature_weights(
        #     X=XGBoostRegression.X,
        #     trained_model=self.auto_model,
        #     image_config=self.image_config,
        #     algorithm_name=self.naming,
        #     local_path=GEOPI_OUTPUT_ARTIFACTS_IMAGE_MODEL_OUTPUT_PATH,
        #     mlflow_path=MLFLOW_ARTIFACT_IMAGE_MODEL_OUTPUT_PATH,
        # )


class DecisionTreeRegression(TreeWorkflowMixin, RegressionWorkflowBase):
    """The automation workflow of using Decision Tree algorithm to make insightful products."""

    name = "Decision Tree"
    special_function = [
        RegressionSpecialFunction.FEATURE_IMPORTANCE_DIAGRAM.value,
        RegressionSpecialFunction.SINGLE_TREE_DIAGRAM.value,
    ]
    # ["Feature Importance Diagram", "Single Tree Diagram"]

    def __init__(
        self,
        criterion: str = "squared_error",
        splitter: str = "best",
        max_depth: Optional[int] = None,
        min_samples_split: Union[int, float] = 2,
        min_samples_leaf: Union[int, float] = 1,
        min_weight_fraction_leaf: float = 0.0,
        max_features: Union[int, float, str, None] = None,
        random_state: Optional[int] = None,
        max_leaf_nodes: Optional[int] = None,
        min_impurity_decrease: float = 0.0,
        ccp_alpha: float = 0.0,
    ) -> None:
        """
        Parameters
        ----------
        criterion : {"squared_error", "friedman_mse", "absolute_error", \
                "poisson"}, default="squared_error"
            The function to measure the quality of a split. Supported criteria
            are "squared_error" for the mean squared error, which is equal to
            variance reduction as feature selection criterion and minimizes the L2
            loss using the mean of each terminal node, "friedman_mse", which uses
            mean squared error with Friedman's improvement score for potential
            splits, "absolute_error" for the mean absolute error, which minimizes
            the L1 loss using the median of each terminal node, and "poisson" which
            uses reduction in Poisson deviance to find splits.

            .. versionadded:: 0.18
               Mean Absolute Error (MAE) criterion.

            .. versionadded:: 0.24
                Poisson deviance criterion.

            .. deprecated:: 1.0
                Criterion "mse" was deprecated in v1.0 and will be removed in
                version 1.2. Use `criterion="squared_error"` which is equivalent.

            .. deprecated:: 1.0
                Criterion "mae" was deprecated in v1.0 and will be removed in
                version 1.2. Use `criterion="absolute_error"` which is equivalent.

        splitter : {"best", "random"}, default="best"
            The strategy used to choose the split at each node. Supported
            strategies are "best" to choose the best split and "random" to choose
            the best random split.

        max_depth : int, default=None
            The maximum depth of the tree. If None, then nodes are expanded until
            all leaves are pure or until all leaves contain less than
            min_samples_split samples.

        min_samples_split : int or float, default=2
            The minimum number of samples required to split an internal node:
            - If int, then consider `min_samples_split` as the minimum number.
            - If float, then `min_samples_split` is a fraction and
              `ceil(min_samples_split * n_samples)` are the minimum
              number of samples for each split.
            .. versionchanged:: 0.18
               Added float values for fractions.

        min_samples_leaf : int or float, default=1
            The minimum number of samples required to be at a leaf node.
            A split point at any depth will only be considered if it leaves at
            least ``min_samples_leaf`` training samples in each of the left and
            right branches.  This may have the effect of smoothing the model,
            especially in regression.
            - If int, then consider `min_samples_leaf` as the minimum number.
            - If float, then `min_samples_leaf` is a fraction and
              `ceil(min_samples_leaf * n_samples)` are the minimum
              number of samples for each node.
            .. versionchanged:: 0.18
               Added float values for fractions.

        min_weight_fraction_leaf : float, default=0.0
            The minimum weighted fraction of the sum total of weights (of all
            the input samples) required to be at a leaf node. Samples have
            equal weight when sample_weight is not provided.

        max_features : int, float or {"auto", "sqrt", "log2"}, default=None
            The number of features to consider when looking for the best split:
            - If int, then consider `max_features` features at each split.
            - If float, then `max_features` is a fraction and
              `max(1, int(max_features * n_features_in_))` features are considered at each
              split.
            - If "auto", then `max_features=n_features`.
            - If "sqrt", then `max_features=sqrt(n_features)`.
            - If "log2", then `max_features=log2(n_features)`.
            - If None, then `max_features=n_features`.
            .. deprecated:: 1.1
                The `"auto"` option was deprecated in 1.1 and will be removed
                in 1.3.
            Note: the search for a split does not stop until at least one
            valid partition of the node samples is found, even if it requires to
            effectively inspect more than ``max_features`` features.

        random_state : int, RandomState instance or None, default=None
            Controls the randomness of the estimator. The features are always
            randomly permuted at each split, even if ``splitter`` is set to
            ``"best"``. When ``max_features < n_features``, the algorithm will
            select ``max_features`` at random at each split before finding the best
            split among them. But the best found split may vary across different
            runs, even if ``max_features=n_features``. That is the case, if the
            improvement of the criterion is identical for several splits and one
            split has to be selected at random. To obtain a deterministic behaviour
            during fitting, ``random_state`` has to be fixed to an integer.
            See :term:`Glossary <random_state>` for details.

        max_leaf_nodes : int, default=None
            Grow a tree with ``max_leaf_nodes`` in best-first fashion.
            Best nodes are defined as relative reduction in impurity.
            If None then unlimited number of leaf nodes.

        min_impurity_decrease : float, default=0.0
            A node will be split if this split induces a decrease of the impurity
            greater than or equal to this value.
            The weighted impurity decrease equation is the following::
                N_t / N * (impurity - N_t_R / N_t * right_impurity
                                    - N_t_L / N_t * left_impurity)
            where ``N`` is the total number of samples, ``N_t`` is the number of
            samples at the current node, ``N_t_L`` is the number of samples in the
            left child, and ``N_t_R`` is the number of samples in the right child.
            ``N``, ``N_t``, ``N_t_R`` and ``N_t_L`` all refer to the weighted sum,
            if ``sample_weight`` is passed.
            .. versionadded:: 0.19

        ccp_alpha : non-negative float, default=0.0
            Complexity parameter used for Minimal Cost-Complexity Pruning. The
            subtree with the largest cost complexity that is smaller than
            ``ccp_alpha`` will be chosen. By default, no pruning is performed. See
            :ref:`minimal_cost_complexity_pruning` for details.
            .. versionadded:: 0.22

        References
        ----------
        Scikit-learn API: sklearn.tree.DecisionTreeClassifier
        https://scikit-learn.org/stable/modules/generated/sklearn.tree.DecisionTreeClassifier.html#sklearn.tree.DecisionTreeClassifier
        """

        super().__init__()
        self.criterion = (criterion,)
        self.splitter = (splitter,)
        self.max_depth = (max_depth,)
        self.min_samples_split = (min_samples_split,)
        self.min_samples_leaf = (min_samples_leaf,)
        self.min_weight_fraction_leaf = (min_weight_fraction_leaf,)
        self.max_features = (max_features,)
        self.max_leaf_nodes = (max_leaf_nodes,)
        self.min_impurity_decrease = (min_impurity_decrease,)
        self.ccp_alpha = (ccp_alpha,)

        if random_state:
            self.random_state = (random_state,)
        else:
            self.random_state = (self.random_state,)

        # If 'random_state' is None, 'self.random_state' comes from the parent class 'WorkflowBase'
        self.model = DecisionTreeRegressor(
            criterion=self.criterion[0],
            splitter=self.splitter[0],
            max_depth=self.max_depth[0],
            min_samples_split=self.min_samples_split[0],
            min_samples_leaf=self.min_samples_leaf[0],
            min_weight_fraction_leaf=self.min_weight_fraction_leaf[0],
            max_features=self.max_features[0],
            random_state=self.random_state[0],
            max_leaf_nodes=self.max_leaf_nodes[0],
            min_impurity_decrease=self.min_impurity_decrease[0],
            ccp_alpha=self.ccp_alpha[0],
        )
        self.naming = DecisionTreeRegression.name
        self.func = DecisionTreeRegression.special_function
        self.customized = True
        self.customized_name = "Decision Tree"

    @property
    def settings(self) -> Dict:
        """The configuration of Decision Tree to implement AutoML by FLAML framework."""
        configuration = {
            "time_budget": 10,  # total running time in seconds
            "metric": "r2",
            "estimator_list": [self.customized_name],  # list of ML learners
            "task": "regression",  # task type
            # "log_file_name": f'{self.naming} - automl.log',  # flaml log file
            # "log_training_metric": True,  # whether to log training metric
        }
        return configuration

    @property
    def customization(self) -> object:
        """The customized Decision Tree of FLAML framework."""
        from flaml import tune
        from flaml.data import REGRESSION
        from flaml.model import SKLearnEstimator
        from sklearn.tree import DecisionTreeRegressor

        class MyDTRegression(SKLearnEstimator):
            def __init__(self, task="regression", n_jobs=None, **config):
                super().__init__(task, **config)
                if task in REGRESSION:
                    self.estimator_class = DecisionTreeRegressor

            @classmethod
            def search_space(cls, data_size, task):
                space = {
                    "criterion": {"domain": tune.choice(["squared_error", "friedman_mse", "absolute_error", "poisson"])},
                    "max_depth": {"domain": tune.randint(lower=2, upper=20), "init_value": 1, "low_cost_init_value": 1},
                    "min_samples_split": {
                        "domain": tune.randint(lower=2, upper=10),
                        "init_value": 2,
                        "low_cost_init_value": 2,
                    },
                    "min_samples_leaf": {"domain": tune.randint(lower=1, upper=10), "init_value": 1, "low_cost_init_value": 1},
                    "max_features": {"domain": tune.randint(lower=1, upper=10), "init_value": 1, "low_cost_init_value": 1},
                }
                return space

        return MyDTRegression

    @classmethod
    def manual_hyper_parameters(cls) -> Dict:
        """Manual hyper-parameters specification."""
        print(f"[bold green]-*-*- {cls.name} - Hyper-parameters Specification -*-*-[/bold green]")
        hyper_parameters = decision_tree_manual_hyper_parameters()
        clear_output()
        return hyper_parameters

    @dispatch()
    def special_components(self, **kwargs):
        """Invoke all special application functions for this algorithms by Scikit-learn framework."""
        GEOPI_OUTPUT_ARTIFACTS_IMAGE_MODEL_OUTPUT_PATH = os.getenv("GEOPI_OUTPUT_ARTIFACTS_IMAGE_MODEL_OUTPUT_PATH")
        self._plot_feature_importance(
            X_train=DecisionTreeRegression.X_train,
            name_column=RegressionWorkflowBase.name_train,
            trained_model=self.model,
            image_config=self.image_config,
            algorithm_name=self.naming,
            local_path=GEOPI_OUTPUT_ARTIFACTS_IMAGE_MODEL_OUTPUT_PATH,
            mlflow_path=MLFLOW_ARTIFACT_IMAGE_MODEL_OUTPUT_PATH,
            func_name=self.func[0],
        )
        self._plot_tree(
            trained_model=self.model,
            image_config=self.image_config,
            algorithm_name=self.naming,
            local_path=GEOPI_OUTPUT_ARTIFACTS_IMAGE_MODEL_OUTPUT_PATH,
            mlflow_path=MLFLOW_ARTIFACT_IMAGE_MODEL_OUTPUT_PATH,
            func_name=self.func[1],
        )

    @dispatch(bool)
    def special_components(self, is_automl: bool = False, **kwargs) -> None:
        """Invoke all special application functions for this algorithms by FLAML framework."""
        GEOPI_OUTPUT_ARTIFACTS_IMAGE_MODEL_OUTPUT_PATH = os.getenv("GEOPI_OUTPUT_ARTIFACTS_IMAGE_MODEL_OUTPUT_PATH")
        self._plot_feature_importance(
            X_train=DecisionTreeRegression.X_train,
            name_column=RegressionWorkflowBase.name_train,
            trained_model=self.auto_model,
            image_config=self.image_config,
            algorithm_name=self.naming,
            local_path=GEOPI_OUTPUT_ARTIFACTS_IMAGE_MODEL_OUTPUT_PATH,
            mlflow_path=MLFLOW_ARTIFACT_IMAGE_MODEL_OUTPUT_PATH,
            func_name=self.func[0],
        )
        self._plot_tree(
            trained_model=self.auto_model,
            image_config=self.image_config,
            algorithm_name=self.naming,
            local_path=GEOPI_OUTPUT_ARTIFACTS_IMAGE_MODEL_OUTPUT_PATH,
            mlflow_path=MLFLOW_ARTIFACT_IMAGE_MODEL_OUTPUT_PATH,
            func_name=self.func[1],
        )


class ExtraTreesRegression(TreeWorkflowMixin, RegressionWorkflowBase):
    """The automation workflow of using Extra-Trees algorithm to make insightful products."""

    name = "Extra-Trees"
    special_function = [
        RegressionSpecialFunction.FEATURE_IMPORTANCE_DIAGRAM.value,
        RegressionSpecialFunction.SINGLE_TREE_DIAGRAM.value,
    ]
    # ["Feature Importance Diagram", "Single Tree Diagram"]

    def __init__(
        self,
        n_estimators: int = 100,
        criterion: str = "mse",
        max_depth: Optional[int] = None,
        min_samples_split: Union[int, float] = 2,
        min_samples_leaf: Union[int, float] = 1,
        min_weight_fraction_leaf: float = 0.0,
        max_features: Union[int, float, str] = "auto",
        max_leaf_nodes: int = None,
        min_impurity_decrease: float = 0.0,
        #  min_impurity_split=None,
        bootstrap: bool = False,
        oob_score: bool = False,
        n_jobs: Optional[int] = None,
        random_state: Optional[int] = None,
        verbose: int = 0,
        warm_start: bool = False,
        ccp_alpha: float = 0.0,
        max_samples: Union[int, float] = None,
    ) -> None:
        """
        Parameters
        ----------
        n_estimators : int, default=100
            The number of trees in the forest.

            .. versionchanged:: 0.22
               The default value of ``n_estimators`` changed from 10 to 100
               in 0.22.

        criterion : {"squared_error", "absolute_error"}, default="squared_error"
            The function to measure the quality of a split. Supported criteria
            are "squared_error" for the mean squared error, which is equal to
            variance reduction as feature selection criterion, and "absolute_error"
            for the mean absolute error.

            .. versionadded:: 0.18
               Mean Absolute Error (MAE) criterion.

            .. deprecated:: 1.0
                Criterion "mse" was deprecated in v1.0 and will be removed in
                version 1.2. Use `criterion="squared_error"` which is equivalent.

            .. deprecated:: 1.0
                Criterion "mae" was deprecated in v1.0 and will be removed in
                version 1.2. Use `criterion="absolute_error"` which is equivalent.

        max_depth : int, default=None
            The maximum depth of the tree. If None, then nodes are expanded until
            all leaves are pure or until all leaves contain less than
            min_samples_split samples.

        min_samples_split : int or float, default=2
            The minimum number of samples required to split an internal node:

            - If int, then consider `min_samples_split` as the minimum number.
            - If float, then `min_samples_split` is a fraction and
              `ceil(min_samples_split * n_samples)` are the minimum
              number of samples for each split.

            .. versionchanged:: 0.18
               Added float values for fractions.

        min_samples_leaf : int or float, default=1
            The minimum number of samples required to be at a leaf node.
            A split point at any depth will only be considered if it leaves at
            least ``min_samples_leaf`` training samples in each of the left and
            right branches.  This may have the effect of smoothing the model,
            especially in regression.

            - If int, then consider `min_samples_leaf` as the minimum number.
            - If float, then `min_samples_leaf` is a fraction and
              `ceil(min_samples_leaf * n_samples)` are the minimum
              number of samples for each node.

            .. versionchanged:: 0.18
               Added float values for fractions.

        min_weight_fraction_leaf : float, default=0.0
            The minimum weighted fraction of the sum total of weights (of all
            the input samples) required to be at a leaf node. Samples have
            equal weight when sample_weight is not provided.

        max_features : {"auto", "sqrt", "log2"}, int or float, default="auto"
            The number of features to consider when looking for the best split:

            - If int, then consider `max_features` features at each split.
            - If float, then `max_features` is a fraction and
              `round(max_features * n_features)` features are considered at each
              split.
            - If "auto", then `max_features=n_features`.
            - If "sqrt", then `max_features=sqrt(n_features)`.
            - If "log2", then `max_features=log2(n_features)`.
            - If None, then `max_features=n_features`.

            Note: the search for a split does not stop until at least one
            valid partition of the node samples is found, even if it requires to
            effectively inspect more than ``max_features`` features.

        max_leaf_nodes : int, default=None
            Grow trees with ``max_leaf_nodes`` in best-first fashion.
            Best nodes are defined as relative reduction in impurity.
            If None then unlimited number of leaf nodes.

        min_impurity_decrease : float, default=0.0
            A node will be split if this split induces a decrease of the impurity
            greater than or equal to this value.

            The weighted impurity decrease equation is the following::

                N_t / N * (impurity - N_t_R / N_t * right_impurity
                                    - N_t_L / N_t * left_impurity)

            where ``N`` is the total number of samples, ``N_t`` is the number of
            samples at the current node, ``N_t_L`` is the number of samples in the
            left child, and ``N_t_R`` is the number of samples in the right child.

            ``N``, ``N_t``, ``N_t_R`` and ``N_t_L`` all refer to the weighted sum,
            if ``sample_weight`` is passed.

            .. versionadded:: 0.19

        bootstrap : bool, default=False
            Whether bootstrap samples are used when building trees. If False, the
            whole dataset is used to build each tree.

        oob_score : bool, default=False
            Whether to use out-of-bag samples to estimate the generalization score.
            Only available if bootstrap=True.

        n_jobs : int, default=None
            The number of jobs to run in parallel. :meth:`fit`, :meth:`predict`,
            :meth:`decision_path` and :meth:`apply` are all parallelized over the
            trees. ``None`` means 1 unless in a :obj:`joblib.parallel_backend`
            context. ``-1`` means using all processors. See :term:`Glossary
            <n_jobs>` for more details.

        random_state : int, RandomState instance or None, default=None
            Controls 3 sources of randomness:

            - the bootstrapping of the samples used when building trees
              (if ``bootstrap=True``)
            - the sampling of the features to consider when looking for the best
              split at each node (if ``max_features < n_features``)
            - the draw of the splits for each of the `max_features`

            See :term:`Glossary <random_state>` for details.

        verbose : int, default=0
            Controls the verbosity when fitting and predicting.

        warm_start : bool, default=False
            When set to ``True``, reuse the solution of the previous call to fit
            and add more estimators to the ensemble, otherwise, just fit a whole
            new forest. See :term:`the Glossary <warm_start>`.

        ccp_alpha : non-negative float, default=0.0
            Complexity parameter used for Minimal Cost-Complexity Pruning. The
            subtree with the largest cost complexity that is smaller than
            ``ccp_alpha`` will be chosen. By default, no pruning is performed. See
            :ref:`minimal_cost_complexity_pruning` for details.

            .. versionadded:: 0.22

        max_samples : int or float, default=None
            If bootstrap is True, the number of samples to draw from X
            to train each base estimator.

            - If None (default), then draw `X.shape[0]` samples.
            - If int, then draw `max_samples` samples.
            - If float, then draw `max_samples * X.shape[0]` samples. Thus,
              `max_samples` should be in the interval `(0.0, 1.0]`.

            .. versionadded:: 0.22

        References
        ----------
        Scikit-learn API: sklearn.ensemble.ExtraTreesRegressor
        https://scikit-learn.org/stable/modules/generated/sklearn.ensemble.ExtraTreesRegressor.html?highlight=extratreesregressor#sklearn.ensemble.ExtraTreesRegressor
        """

        super().__init__()
        self.n_estimators = n_estimators
        self.criterion = criterion
        self.max_depth = max_depth
        self.min_samples_split = min_samples_split
        self.min_samples_leaf = min_samples_leaf
        self.min_weight_fraction_leaf = min_weight_fraction_leaf
        self.max_features = max_features
        self.max_leaf_nodes = max_leaf_nodes
        self.min_impurity_decrease = min_impurity_decrease
        # self.min_impurity_split = min_impurity_split
        self.bootstrap = bootstrap
        self.oob_score = oob_score
        self.n_jobs = n_jobs
        self.verbose = verbose
        self.warm_start = warm_start
        self.ccp_alpha = ccp_alpha
        self.max_samples = max_samples

        if random_state:
            self.random_state = random_state

        # If 'random_state' is None, 'self.random_state' comes from the parent class 'WorkflowBase'
        self.model = ExtraTreesRegressor(
            n_estimators=self.n_estimators,
            criterion=self.criterion,
            max_depth=self.max_depth,
            min_samples_split=self.min_samples_split,
            min_samples_leaf=self.min_samples_leaf,
            min_weight_fraction_leaf=self.min_weight_fraction_leaf,
            max_features=self.max_features,
            max_leaf_nodes=self.max_leaf_nodes,
            min_impurity_decrease=self.min_impurity_decrease,
            # min_impurity_split=self.min_impurity_split,
            bootstrap=self.bootstrap,
            oob_score=self.oob_score,
            n_jobs=self.n_jobs,
            random_state=self.random_state,
            verbose=self.verbose,
            warm_start=self.warm_start,
            ccp_alpha=self.ccp_alpha,
            max_samples=self.max_samples,
        )

        self.naming = ExtraTreesRegression.name
        self.func = ExtraTreesRegression.special_function

    @property
    def settings(self) -> Dict:
        """The configuration to implement AutoML by FLAML framework."""
        configuration = {
            "time_budget": 10,  # total running time in seconds
            "metric": "r2",
            "estimator_list": ["extra_tree"],  # list of ML learners
            "task": "regression",  # task type
            # "log_file_name": f'{self.naming} - automl.log',  # flaml log file
            # "log_training_metric": True,  # whether to log training metric
        }
        return configuration

    @classmethod
    def manual_hyper_parameters(cls) -> Dict:
        """Manual hyper-parameters specification."""
        print(f"[bold green]-*-*- {cls.name} - Hyper-parameters Specification -*-*-[/bold green]")
        hyper_parameters = extra_trees_manual_hyper_parameters()
        clear_output()
        return hyper_parameters

    @dispatch()
    def special_components(self, **kwargs) -> None:
        """Invoke all special application functions for this algorithms by Scikit-learn framework."""
        GEOPI_OUTPUT_ARTIFACTS_IMAGE_MODEL_OUTPUT_PATH = os.getenv("GEOPI_OUTPUT_ARTIFACTS_IMAGE_MODEL_OUTPUT_PATH")
        self._plot_feature_importance(
            X_train=ExtraTreesRegression.X_train,
            name_column=RegressionWorkflowBase.name_train,
            trained_model=self.model,
            image_config=self.image_config,
            algorithm_name=self.naming,
            local_path=GEOPI_OUTPUT_ARTIFACTS_IMAGE_MODEL_OUTPUT_PATH,
            mlflow_path=MLFLOW_ARTIFACT_IMAGE_MODEL_OUTPUT_PATH,
            func_name=self.func[0],
        )
        self._plot_tree(
            trained_model=self.model.estimators_[0],
            image_config=self.image_config,
            algorithm_name=self.naming,
            local_path=GEOPI_OUTPUT_ARTIFACTS_IMAGE_MODEL_OUTPUT_PATH,
            mlflow_path=MLFLOW_ARTIFACT_IMAGE_MODEL_OUTPUT_PATH,
            func_name=self.func[1],
        )

    @dispatch(bool)
    def special_components(self, is_automl: bool = False, **kwargs) -> None:
        """Invoke all special application functions for this algorithms by FLAML framework."""
        GEOPI_OUTPUT_ARTIFACTS_IMAGE_MODEL_OUTPUT_PATH = os.getenv("GEOPI_OUTPUT_ARTIFACTS_IMAGE_MODEL_OUTPUT_PATH")
        self._plot_feature_importance(
            X_train=ExtraTreesRegression.X_train,
            name_column=RegressionWorkflowBase.name_train,
            trained_model=self.auto_model,
            image_config=self.image_config,
            algorithm_name=self.naming,
            local_path=GEOPI_OUTPUT_ARTIFACTS_IMAGE_MODEL_OUTPUT_PATH,
            mlflow_path=MLFLOW_ARTIFACT_IMAGE_MODEL_OUTPUT_PATH,
            func_name=self.func[0],
        )
        self._plot_tree(
            trained_model=self.auto_model.estimators_[0],
            image_config=self.image_config,
            algorithm_name=self.naming,
            local_path=GEOPI_OUTPUT_ARTIFACTS_IMAGE_MODEL_OUTPUT_PATH,
            mlflow_path=MLFLOW_ARTIFACT_IMAGE_MODEL_OUTPUT_PATH,
            func_name=self.func[1],
        )


class RandomForestRegression(TreeWorkflowMixin, RegressionWorkflowBase):
    """The automation workflow of using Random Forest algorithm to make insightful products."""

    name = "Random Forest"
    special_function = [
        RegressionSpecialFunction.FEATURE_IMPORTANCE_DIAGRAM.value,
        RegressionSpecialFunction.SINGLE_TREE_DIAGRAM.value,
    ]
    # ["Feature Importance Diagram", "Single Tree Diagram"]

    def __init__(
        self,
        n_estimators: int = 100,
        criterion: str = "mse",
        max_depth: Optional[int] = None,
        min_samples_split: Union[int, float] = 2,
        min_samples_leaf: Union[int, float] = 1,
        min_weight_fraction_leaf: float = 0.0,
        max_features: Union[int, float] = "sqrt",
        max_leaf_nodes: int = None,
        min_impurity_decrease: float = 0.0,
        bootstrap: bool = True,
        oob_score: bool = False,
        n_jobs: int = None,
        random_state: Optional[int] = None,
        verbose: int = 0,
        warm_start: bool = False,
        # class_weight=None,
        ccp_alpha: float = 0.0,
        max_samples: Union[int, float] = None,
    ) -> None:
        """
        Parameters
        ----------
        n_estimators : int, default=100
            The number of trees in the forest.

            .. versionchanged:: 0.22
               The default value of ``n_estimators`` changed from 10 to 100
               in 0.22.

        criterion : {"squared_error", "absolute_error", "poisson"}, \
                default="squared_error"
            The function to measure the quality of a split. Supported criteria
            are "squared_error" for the mean squared error, which is equal to
            variance reduction as feature selection criterion, "absolute_error"
            for the mean absolute error, and "poisson" which uses reduction in
            Poisson deviance to find splits.
            Training using "absolute_error" is significantly slower
            than when using "squared_error".

            .. versionadded:: 0.18
               Mean Absolute Error (MAE) criterion.

            .. versionadded:: 1.0
               Poisson criterion.

            .. deprecated:: 1.0
                Criterion "mse" was deprecated in v1.0 and will be removed in
                version 1.2. Use `criterion="squared_error"` which is equivalent.

            .. deprecated:: 1.0
                Criterion "mae" was deprecated in v1.0 and will be removed in
                version 1.2. Use `criterion="absolute_error"` which is equivalent.

        max_depth : int, default=None
            The maximum depth of the tree. If None, then nodes are expanded until
            all leaves are pure or until all leaves contain less than
            min_samples_split samples.

        min_samples_split : int or float, default=2
            The minimum number of samples required to split an internal node:

            - If int, then consider `min_samples_split` as the minimum number.
            - If float, then `min_samples_split` is a fraction and
              `ceil(min_samples_split * n_samples)` are the minimum
              number of samples for each split.

            .. versionchanged:: 0.18
               Added float values for fractions.

        min_samples_leaf : int or float, default=1
            The minimum number of samples required to be at a leaf node.
            A split point at any depth will only be considered if it leaves at
            least ``min_samples_leaf`` training samples in each of the left and
            right branches.  This may have the effect of smoothing the model,
            especially in regression.

            - If int, then consider `min_samples_leaf` as the minimum number.
            - If float, then `min_samples_leaf` is a fraction and
              `ceil(min_samples_leaf * n_samples)` are the minimum
              number of samples for each node.

            .. versionchanged:: 0.18
               Added float values for fractions.

        min_weight_fraction_leaf : float, default=0.0
            The minimum weighted fraction of the sum total of weights (of all
            the input samples) required to be at a leaf node. Samples have
            equal weight when sample_weight is not provided.

        max_features : {"auto", "sqrt", "log2"}, int or float, default="auto"
            The number of features to consider when looking for the best split:

            - If int, then consider `max_features` features at each split.
            - If float, then `max_features` is a fraction and
              `round(max_features * n_features)` features are considered at each
              split.
            - If "auto", then `max_features=n_features`.
            - If "sqrt", then `max_features=sqrt(n_features)`.
            - If "log2", then `max_features=log2(n_features)`.
            - If None, then `max_features=n_features`.

            Note: the search for a split does not stop until at least one
            valid partition of the node samples is found, even if it requires to
            effectively inspect more than ``max_features`` features.

        max_leaf_nodes : int, default=None
            Grow trees with ``max_leaf_nodes`` in best-first fashion.
            Best nodes are defined as relative reduction in impurity.
            If None then unlimited number of leaf nodes.

        min_impurity_decrease : float, default=0.0
            A node will be split if this split induces a decrease of the impurity
            greater than or equal to this value.

            The weighted impurity decrease equation is the following::

                N_t / N * (impurity - N_t_R / N_t * right_impurity
                                    - N_t_L / N_t * left_impurity)

            where ``N`` is the total number of samples, ``N_t`` is the number of
            samples at the current node, ``N_t_L`` is the number of samples in the
            left child, and ``N_t_R`` is the number of samples in the right child.

            ``N``, ``N_t``, ``N_t_R`` and ``N_t_L`` all refer to the weighted sum,
            if ``sample_weight`` is passed.

            .. versionadded:: 0.19

        bootstrap : bool, default=True
            Whether bootstrap samples are used when building trees. If False, the
            whole dataset is used to build each tree.

        oob_score : bool, default=False
            Whether to use out-of-bag samples to estimate the generalization score.
            Only available if bootstrap=True.

        n_jobs : int, default=None
            The number of jobs to run in parallel. :meth:`fit`, :meth:`predict`,
            :meth:`decision_path` and :meth:`apply` are all parallelized over the
            trees. ``None`` means 1 unless in a :obj:`joblib.parallel_backend`
            context. ``-1`` means using all processors. See :term:`Glossary
            <n_jobs>` for more details.

        random_state : int, RandomState instance or None, default=None
            Controls both the randomness of the bootstrapping of the samples used
            when building trees (if ``bootstrap=True``) and the sampling of the
            features to consider when looking for the best split at each node
            (if ``max_features < n_features``).
            See :term:`Glossary <random_state>` for details.

        verbose : int, default=0
            Controls the verbosity when fitting and predicting.

        warm_start : bool, default=False
            When set to ``True``, reuse the solution of the previous call to fit
            and add more estimators to the ensemble, otherwise, just fit a whole
            new forest. See :term:`the Glossary <warm_start>`.

        ccp_alpha : non-negative float, default=0.0
            Complexity parameter used for Minimal Cost-Complexity Pruning. The
            subtree with the largest cost complexity that is smaller than
            ``ccp_alpha`` will be chosen. By default, no pruning is performed. See
            :ref:`minimal_cost_complexity_pruning` for details.

            .. versionadded:: 0.22

        max_samples : int or float, default=None
            If bootstrap is True, the number of samples to draw from X
            to train each base estimator.

            - If None (default), then draw `X.shape[0]` samples.
            - If int, then draw `max_samples` samples.
            - If float, then draw `max_samples * X.shape[0]` samples. Thus,
              `max_samples` should be in the interval `(0.0, 1.0]`.

            .. versionadded:: 0.22

        References
        ----------
        Scikit-learn API: sklearn.ensemble.RandomForestRegressor
        https://scikit-learn.org/stable/modules/generated/sklearn.ensemble.RandomForestRegressor.html?highlight=randomforestregressor#sklearn.ensemble.RandomForestRegressor
        """

        super().__init__()
        self.n_estimators = n_estimators
        self.criterion = criterion
        self.max_depth = max_depth
        self.min_samples_split = min_samples_split
        self.min_samples_leaf = min_samples_leaf
        self.min_weight_fraction_leaf = min_weight_fraction_leaf
        self.max_features = max_features
        self.max_leaf_nodes = max_leaf_nodes
        self.min_impurity_decrease = min_impurity_decrease
        self.bootstrap = bootstrap
        self.oob_score = oob_score
        self.n_jobs = n_jobs
        self.verbose = verbose
        self.warm_start = warm_start
        # self.class_weight = class_weight
        self.ccp_alpha = ccp_alpha
        self.max_samples = max_samples

        if random_state:
            self.random_state = random_state

        # If 'random_state' is None, 'self.random_state' comes from the parent class 'WorkflowBase'
        self.model = RandomForestRegressor(
            n_estimators=self.n_estimators,
            criterion=self.criterion,
            max_depth=self.max_depth,
            min_samples_split=self.min_samples_split,
            min_samples_leaf=self.min_samples_leaf,
            min_weight_fraction_leaf=self.min_weight_fraction_leaf,
            max_features=self.max_features,
            max_leaf_nodes=self.max_leaf_nodes,
            min_impurity_decrease=self.min_impurity_decrease,
            bootstrap=self.bootstrap,
            oob_score=self.oob_score,
            n_jobs=self.n_jobs,
            random_state=self.random_state,
            verbose=self.verbose,
            warm_start=self.warm_start,
            # class_weight=self.class_weight,
            ccp_alpha=self.ccp_alpha,
            max_samples=self.max_samples,
        )
        self.naming = RandomForestRegression.name
        self.func = RandomForestRegression.special_function

    @property
    def settings(self) -> Dict:
        """The configuration to implement AutoML by FLAML framework."""
        configuration = {
            "time_budget": 10,  # total running time in seconds
            "metric": "r2",
            "estimator_list": ["rf"],  # list of ML learners
            "task": "regression",  # task type
            # "log_file_name": f'{self.naming} - automl.log',  # flaml log file
            # "log_training_metric": True,  # whether to log training metric
        }
        return configuration

    @classmethod
    def manual_hyper_parameters(cls) -> Dict:
        """Manual hyper-parameters specification."""
        print(f"[bold green]-*-*- {cls.name} - Hyper-parameters Specification -*-*-[/bold green]")
        hyper_parameters = random_forest_manual_hyper_parameters()
        clear_output()
        return hyper_parameters

    @dispatch()
    def special_components(self, **kwargs) -> None:
        """Invoke all special application functions for this algorithms by Scikit-learn framework."""
        GEOPI_OUTPUT_ARTIFACTS_IMAGE_MODEL_OUTPUT_PATH = os.getenv("GEOPI_OUTPUT_ARTIFACTS_IMAGE_MODEL_OUTPUT_PATH")
        self._plot_feature_importance(
            X_train=RandomForestRegression.X_train,
            name_column=RegressionWorkflowBase.name_train,
            trained_model=self.model,
            image_config=self.image_config,
            algorithm_name=self.naming,
            local_path=GEOPI_OUTPUT_ARTIFACTS_IMAGE_MODEL_OUTPUT_PATH,
            mlflow_path=MLFLOW_ARTIFACT_IMAGE_MODEL_OUTPUT_PATH,
            func_name=self.func[0],
        )
        self._plot_tree(
            trained_model=self.model.estimators_[0],
            image_config=self.image_config,
            algorithm_name=self.naming,
            local_path=GEOPI_OUTPUT_ARTIFACTS_IMAGE_MODEL_OUTPUT_PATH,
            mlflow_path=MLFLOW_ARTIFACT_IMAGE_MODEL_OUTPUT_PATH,
            func_name=self.func[1],
        )

    @dispatch(bool)
    def special_components(self, is_automl: bool = False, **kwargs) -> None:
        """Invoke all special application functions for this algorithms by FLAML framework."""
        GEOPI_OUTPUT_ARTIFACTS_IMAGE_MODEL_OUTPUT_PATH = os.getenv("GEOPI_OUTPUT_ARTIFACTS_IMAGE_MODEL_OUTPUT_PATH")
        self._plot_feature_importance(
            X_train=RandomForestRegression.X_train,
            name_column=RegressionWorkflowBase.name_train,
            trained_model=self.auto_model,
            image_config=self.image_config,
            algorithm_name=self.naming,
            local_path=GEOPI_OUTPUT_ARTIFACTS_IMAGE_MODEL_OUTPUT_PATH,
            mlflow_path=MLFLOW_ARTIFACT_IMAGE_MODEL_OUTPUT_PATH,
            func_name=self.func[0],
        )
        self._plot_tree(
            trained_model=self.auto_model.estimators_[0],
            image_config=self.image_config,
            algorithm_name=self.naming,
            local_path=GEOPI_OUTPUT_ARTIFACTS_IMAGE_MODEL_OUTPUT_PATH,
            mlflow_path=MLFLOW_ARTIFACT_IMAGE_MODEL_OUTPUT_PATH,
            func_name=self.func[1],
        )


class SVMRegression(RegressionWorkflowBase):
    """The automation workflow of using SVR algorithm to make insightful products."""

    name = "Support Vector Machine"
    special_function = []

    def __init__(
        self,
        kernel: str = "rbf",
        degree: int = 3,
        gamma: Union[str, float] = "scale",
        # coef0: float = 0.0,
        tol: float = 1e-3,
        C: float = 1.0,
        epsilon: float = 0.1,
        shrinking: bool = True,
        cache_size: float = 200,
        verbose: bool = False,
        max_iter: int = -1,
    ) -> None:
        """
        Parameters
        ----------
        kernel : {'linear', 'poly', 'rbf', 'sigmoid', 'precomputed'} or callable,  \
            default='rbf'
             Specifies the kernel type to be used in the algorithm.
             If none is given, 'rbf' will be used. If a callable is given it is
             used to precompute the kernel matrix.

        degree : int, default=3
            Degree of the polynomial kernel function ('poly').
            Ignored by all other kernels.

        gamma : {'scale', 'auto'} or float, default='scale'
            Kernel coefficient for 'rbf', 'poly' and 'sigmoid'.
            - if ``gamma='scale'`` (default) is passed then it uses
              1 / (n_features * X.var()) as value of gamma,
            - if 'auto', uses 1 / n_features.
            .. versionchanged:: 0.22
               The default value of ``gamma`` changed from 'auto' to 'scale'.

        coef0 : float, default=0.0
            Independent term in kernel function.
            It is only significant in 'poly' and 'sigmoid'.

        tol : float, default=1e-3
            Tolerance for stopping criterion.

        C : float, default=1.0
            Regularization parameter. The strength of the regularization is
            inversely proportional to C. Must be strictly positive.
            The penalty is a squared l2 penalty.

        epsilon : float, default=0.1
             Epsilon in the epsilon-SVR model. It specifies the epsilon-tube
             within which no penalty is associated in the training loss function
             with points predicted within a distance epsilon from the actual
             value.
        shrinking : bool, default=True
            Whether to use the shrinking heuristic.
            See the :ref:`User Guide <shrinking_svm>`.

        cache_size : float, default=200
            Specify the size of the kernel cache (in MB).

        verbose : bool, default=False
            Enable verbose output. Note that this setting takes advantage of a
            per-process runtime setting in libsvm that, if enabled, may not work
            properly in a multithreaded context.

        max_iter : int, default=-1
            Hard limit on iterations within solver, or -1 for no limit.

        References
        ----------
        Scikit-learn API: sklearn.svm.SVR
        https://scikit-learn.org/stable/modules/generated/sklearn.svm.SVR.html
        """

        super().__init__()
        self.kernel = kernel
        self.degree = degree
        self.gamma = gamma
        # self.coef0 = coef0
        self.tol = tol
        self.C = C
        self.epsilon = epsilon
        self.shrinking = shrinking
        self.cache_size = cache_size
        self.verbose = verbose
        self.max_iter = max_iter

        self.model = SVR(
            kernel=self.kernel,
            degree=self.degree,
            gamma=self.gamma,
            # coef0=self.coef0,
            tol=self.tol,
            C=self.C,
            epsilon=self.epsilon,
            shrinking=self.shrinking,
            cache_size=self.cache_size,
            verbose=self.verbose,
            max_iter=self.max_iter,
        )

        self.naming = SVMRegression.name
        self.customized = True
        self.customized_name = "SVR"

    @property
    def settings(self) -> Dict:
        """The configuration of SVR to implement AutoML by FLAML framework."""
        configuration = {
            "time_budget": 10,  # total running time in seconds
            "metric": "r2",
            "estimator_list": [self.customized_name],  # list of ML learners
            "task": "regression",  # task type
            # "log_file_name": f'{self.naming} - automl.log',  # flaml log file
            # "log_training_metric": True,  # whether to log training metric
        }
        return configuration

    @property
    def customization(self) -> object:
        """The customized SVR of FLAML framework."""
        from flaml import tune
        from flaml.data import REGRESSION
        from flaml.model import SKLearnEstimator
        from sklearn.svm import SVR

        class MySVMRegression(SKLearnEstimator):
            def __init__(self, task="regression", n_jobs=None, **config):
                super().__init__(task, **config)
                if task in REGRESSION:
                    self.estimator_class = SVR

            @classmethod
            def search_space(cls, data_size, task):
                space = {
                    "C": {"domain": tune.uniform(lower=1, upper=data_size[0]), "init_value": 1, "low_cost_init_value": 1},
                    "kernel": {"domain": tune.choice(["poly", "rbf", "sigmoid"])},
                    "gamma": {"domain": tune.uniform(lower=1e-5, upper=10), "init_value": 1e-1, "low_cost_init_value": 1e-1},
                    "degree": {"domain": tune.quniform(lower=1, upper=5, q=1), "init_value": 3, "low_cost_init_value": 3},
                    "coef0": {"domain": tune.uniform(lower=0, upper=1), "init_value": 0, "low_cost_init_value": 0},
                    "shrinking": {"domain": tune.choice([True, False])},
                }
                return space

        return MySVMRegression

    @classmethod
    def manual_hyper_parameters(cls) -> Dict:
        """Manual hyper-parameters specification."""
        print(f"[bold green]-*-*- {cls.name} - Hyper-parameters Specification -*-*-[/bold green]")
        hyper_parameters = svr_manual_hyper_parameters()
        clear_output()
        return hyper_parameters

    @dispatch()
    def special_components(self, **kwargs):
        """Invoke all special application functions for this algorithms by Scikit-learn framework."""
        pass

    @dispatch(bool)
    def special_components(self, is_automl: bool, **kwargs) -> None:
        """Invoke all special application functions for this algorithms by FLAML framework."""
        pass


class MLPRegression(RegressionWorkflowBase):
    """The automation workflow of using Multi-layer Perceptron algorithm to make insightful products."""

    name = "Multi-layer Perceptron"
    special_function = [MLPSpecialFunction.LOSS_CURVE_DIAGRAM.value]  # "Loss Curve Diagram"

    def __init__(
        self,
        hidden_layer_sizes: tuple = (50, 25, 5),
        activation: str = "relu",
        solver: str = "adam",
        alpha: float = 0.0001,
        batch_size: Union[int, str] = "auto",
        learning_rate: str = "constant",
        learning_rate_init: float = 0.001,
        max_iter: int = 200,
        shuffle: bool = True,
        random_state: Optional[int] = None,
        tol: float = 1e-4,
        verbose: bool = False,
        warm_start: bool = False,
        early_stopping: bool = False,
        validation_fraction: float = 0.1,
        beta_1: float = 0.9,
        beta_2: float = 0.999,
        epsilon: float = 1e-8,
        n_iter_no_change: int = 10,
    ):
        """
        Parameters
        ----------
        hidden_layer_sizes : tuple, length = n_layers - 2, default=(100,)
            The ith element represents the number of neurons in the ith
            hidden layer.

        activation : {'identity', 'logistic', 'tanh', 'relu'}, default='relu'
            Activation function for the hidden layer.
            - 'identity', no-op activation, useful to implement linear bottleneck,
              returns f(x) = x
            - 'logistic', the logistic sigmoid function,
              returns f(x) = 1 / (1 + exp(-x)).
            - 'tanh', the hyperbolic tan function,
              returns f(x) = tanh(x).
            - 'relu', the rectified linear unit function,
              returns f(x) = max(0, x)

        solver : {'lbfgs', 'sgd', 'adam'}, default='adam'
            The solver for weight optimization.
            - 'lbfgs' is an optimizer in the family of quasi-Newton methods.
            - 'sgd' refers to stochastic gradient descent.
            - 'adam' refers to a stochastic gradient-based optimizer proposed by
              Kingma, Diederik, and Jimmy Ba
            Note: The default solver 'adam' works pretty well on relatively
            large datasets (with thousands of training samples or more) in terms of
            both training time and validation score.
            For small datasets, however, 'lbfgs' can converge faster and perform
            better.

        alpha : float, default=0.0001
            Strength of the L2 regularization term. The L2 regularization term
            is divided by the sample size when added to the loss.

        batch_size : int, default='auto'
            Size of minibatches for stochastic optimizers.
            If the solver is 'lbfgs', the classifier will not use minibatch.
            When set to "auto", `batch_size=min(200, n_samples)`.

        learning_rate : {'constant', 'invscaling', 'adaptive'}, default='constant'
            Learning rate schedule for weight updates.
            - 'constant' is a constant learning rate given by
              'learning_rate_init'.
            - 'invscaling' gradually decreases the learning rate ``learning_rate_``
              at each time step 't' using an inverse scaling exponent of 'power_t'.
              effective_learning_rate = learning_rate_init / pow(t, power_t)
            - 'adaptive' keeps the learning rate constant to
              'learning_rate_init' as long as training loss keeps decreasing.
              Each time two consecutive epochs fail to decrease training loss by at
              least tol, or fail to increase validation score by at least tol if
              'early_stopping' is on, the current learning rate is divided by 5.
            Only used when solver='sgd'.

        learning_rate_init : float, default=0.001
            The initial learning rate used. It controls the step-size
            in updating the weights. Only used when solver='sgd' or 'adam'.

        power_t : float, default=0.5
            The exponent for inverse scaling learning rate.
            It is used in updating effective learning rate when the learning_rate
            is set to 'invscaling'. Only used when solver='sgd'.

        max_iter : int, default=200
            Maximum number of iterations. The solver iterates until convergence
            (determined by 'tol') or this number of iterations. For stochastic
            solvers ('sgd', 'adam'), note that this determines the number of epochs
            (how many times each data point will be used), not the number of
            gradient steps.

        shuffle : bool, default=True
            Whether to shuffle samples in each iteration. Only used when
            solver='sgd' or 'adam'.

        random_state : int, RandomState instance, default=None
            Determines random number generation for weights and bias
            initialization, train-test split if early stopping is used, and batch
            sampling when solver='sgd' or 'adam'.
            Pass an int for reproducible results across multiple function calls.
            See :term:`Glossary <random_state>`.

        tol : float, default=1e-4
            Tolerance for thfe optimization. When the loss or score is not improving
            by at least ``tol`` for ``n_iter_no_change`` consecutive iterations,
            unless ``learning_rate`` is set to 'adaptive', convergence is
            considered to be reached and training stops.

        verbose : bool, default=False
            Whether to print progress messages to stdout.

        warm_start : bool, default=False
            When set to True, reuse the solution of the previous
            call to fit as initialization, otherwise, just erase the
            previous solution. See :term:`the Glossary <warm_start>`.

        momentum : float, default=0.9
            Momentum for gradient descent update.  Should be between 0 and 1. Only
            used when solver='sgd'.

        nesterovs_momentum : bool, default=True
            Whether to use Nesterov's momentum. Only used when solver='sgd' and
            momentum > 0.

        early_stopping : bool, default=False
            Whether to use early stopping to terminate training when validation
            score is not improving. If set to true, it will automatically set
            aside 10% of training data as validation and terminate training when
            validation score is not improving by at least ``tol`` for
            ``n_iter_no_change`` consecutive epochs.
            Only effective when solver='sgd' or 'adam'.

        validation_fraction : float, default=0.1
            The proportion of training data to set aside as validation set for
            early stopping. Must be between 0 and 1.
            Only used if early_stopping is True.

        beta_1 : float, default=0.9
            Exponential decay rate for estimates of first moment vector in adam,
            should be in [0, 1). Only used when solver='adam'.

        beta_2 : float, default=0.999
            Exponential decay rate for estimates of second moment vector in adam,
            should be in [0, 1). Only used when solver='adam'.

        epsilon : float, default=1e-8
            Value for numerical stability in adam. Only used when solver='adam'.

        n_iter_no_change : int, default=10
            Maximum number of epochs to not meet ``tol`` improvement.
            Only effective when solver='sgd' or 'adam'.

            .. versionadded:: 0.20

        max_fun : int, default=15000
            Only used when solver='lbfgs'. Maximum number of function calls.
            The solver iterates until convergence (determined by 'tol'), number
            of iterations reaches max_iter, or this number of function calls.
            Note that number of function calls will be greater than or equal to
            the number of iterations for the MLPRegressor.

            .. versionadded:: 0.22

        References
        ----------
        Scikit-learn API: sklearn.neural_network.MLPRegressor
        https://scikit-learn.org/stable/modules/generated/sklearn.neural_network.MLPRegressor.html
        """
        super().__init__()
        self.hidden_layer_sizes = hidden_layer_sizes
        self.activation = activation
        self.solver = solver
        self.alpha = alpha
        self.batch_size = batch_size
        self.learning_rate = learning_rate
        self.learning_rate_init = learning_rate_init
        self.max_iter = max_iter
        self.shuffle = shuffle
        self.tol = tol
        self.verbose = verbose
        self.warm_start = warm_start
        self.early_stopping = early_stopping
        self.validation_fraction = validation_fraction
        self.beta_1 = beta_1
        self.beta_2 = beta_2
        self.epsilon = epsilon
        self.n_iter_no_change = n_iter_no_change

        if random_state:
            self.random_state = random_state

        # If 'random_state' is None, 'self.random_state' comes from the parent class 'WorkflowBase'
        self.model = MLPRegressor(
            hidden_layer_sizes=self.hidden_layer_sizes,
            activation=self.activation,
            solver=self.solver,
            alpha=self.alpha,
            batch_size=self.batch_size,
            learning_rate=self.learning_rate,
            learning_rate_init=self.learning_rate_init,
            max_iter=self.max_iter,
            shuffle=self.shuffle,
            random_state=self.random_state,
            tol=self.tol,
            verbose=self.verbose,
            warm_start=self.warm_start,
            early_stopping=self.early_stopping,
            validation_fraction=self.validation_fraction,
            beta_1=self.beta_1,
            beta_2=self.beta_2,
            epsilon=self.epsilon,
            n_iter_no_change=self.n_iter_no_change,
        )

        self.naming = MLPRegression.name
        self.func = MLPRegression.special_function

    def ray_tune(self, X_train: pd.DataFrame, X_test: pd.DataFrame, y_train: pd.DataFrame, y_test: pd.DataFrame) -> None:
        """The customized MLP of the combinations of Ray, FLAML and Scikit-learn framework."""

        from ray import tune
        from ray.air import session
        from ray.tune.search import ConcurrencyLimiter
        from ray.tune.search.flaml import BlendSearch
        from sklearn.metrics import mean_squared_error

        def customized_model(l1: int, l2: int, l3: int, batch: int) -> object:
            """The customized model by Scikit-learn framework."""
            return MLPRegressor(hidden_layer_sizes=(l1, l2, l3), batch_size=batch)

        def evaluate(l1: int, l2: int, l3: int, batch: int) -> float:
            """The evaluation function by simulating a long-running ML experiment
            to get the model's performance at every epoch."""
            regr = customized_model(l1, l2, l3, batch)
            regr.fit(X_train, y_train)
            y_pred = regr.predict(X_test)
            mse = mean_squared_error(y_test, y_pred)
            rmse = np.sqrt(mse)  # Use RMSE score
            return rmse

        def objective(config: Dict) -> None:
            """Objective function takes a Tune config, evaluates the score of your experiment in a training loop,
            and uses session.report to report the score back to Tune."""
            for step in range(config["steps"]):
                score = evaluate(config["l1"], config["l2"], config["l3"], config["batch"])
                session.report({"iterations": step, "mean_loss": score})

        # Search space: The critical assumption is that the optimal hyper-parameters live within this space.
        search_config = {
            "l1": tune.randint(1, 20),
            "l2": tune.randint(1, 30),
            "l3": tune.randint(1, 20),
            "batch": tune.randint(20, 100),
        }

        # Define the time budget in seconds.
        time_budget_s = 30

        # Integrate with FLAML's BlendSearch to implement hyper-parameters optimization .
        algo = BlendSearch(metric="mean_loss", mode="min", space=search_config)
        algo.set_search_properties(config={"time_budget_s": time_budget_s})
        algo = ConcurrencyLimiter(algo, max_concurrent=4)

        # Use Ray Tune to  run the experiment to "min"imize the “mean_loss” of the "objective"
        # by searching "search_config" via "algo", "num_samples" times.
        tuner = tune.Tuner(
            objective,
            tune_config=tune.TuneConfig(
                metric="mean_loss",
                mode="min",
                search_alg=algo,
                num_samples=-1,
                time_budget_s=time_budget_s,
            ),
            param_space={"steps": 100},
        )
        results = tuner.fit()

        # The hyper-parameters found to minimize the mean loss of the defined objective and the corresponding model.
        best_result = results.get_best_result(metric="mean_loss", mode="min")
        self.ray_best_model = customized_model(best_result.config["l1"], best_result.config["l2"], best_result.config["l3"], best_result.config["batch"])

    @classmethod
    def manual_hyper_parameters(cls) -> Dict:
        """Manual hyper-parameters specification."""
        print(f"[bold green]-*-*- {cls.name} - Hyper-parameters Specification -*-*-[/bold green]")
        hyper_parameters = multi_layer_perceptron_manual_hyper_parameters()
        clear_output()
        return hyper_parameters

    @staticmethod
    def _plot_loss_curve(trained_model: object, algorithm_name: str, local_path: str, mlflow_path: str, func_name: str) -> None:
        """Plot the learning curve of the trained model."""
        print(f"-----* {func_name} *-----")
        data = pd.DataFrame(trained_model.loss_curve_, columns=["Loss"])
        data.plot(title="Loss")
<<<<<<< HEAD
        save_fig(f"{func_name} - {algorithm_name}", local_path, mlflow_path)
        save_data(data, f"{func_name} - {algorithm_name}", local_path, mlflow_path)
=======
        save_fig(f"Loss Curve Diagram - {algorithm_name}", local_path, mlflow_path)
        save_data_without_data_identifier(data, f"Loss Curve Diagram - {algorithm_name}", local_path, mlflow_path)
>>>>>>> 22968ec4

    @dispatch()
    def special_components(self, **kwargs) -> None:
        """Invoke all special application functions for this algorithms by Scikit-learn framework."""
        GEOPI_OUTPUT_ARTIFACTS_IMAGE_MODEL_OUTPUT_PATH = os.getenv("GEOPI_OUTPUT_ARTIFACTS_IMAGE_MODEL_OUTPUT_PATH")
        if self.model.get_params()["solver"] in ["sgd", "adam"]:
            self._plot_loss_curve(
                trained_model=self.model,
                algorithm_name=self.naming,
                local_path=GEOPI_OUTPUT_ARTIFACTS_IMAGE_MODEL_OUTPUT_PATH,
                mlflow_path=MLFLOW_ARTIFACT_IMAGE_MODEL_OUTPUT_PATH,
                func_name=self.func[0],
            )

    @dispatch(bool)
    def special_components(self, is_automl: bool, **kwargs) -> None:
        """Invoke all special application functions for this algorithms by FLAML framework."""
        GEOPI_OUTPUT_ARTIFACTS_IMAGE_MODEL_OUTPUT_PATH = os.getenv("GEOPI_OUTPUT_ARTIFACTS_IMAGE_MODEL_OUTPUT_PATH")
        if self.model.get_params()["solver"] in ["sgd", "adam"]:
            self._plot_loss_curve(
                trained_model=self.auto_model,
                algorithm_name=self.naming,
                local_path=GEOPI_OUTPUT_ARTIFACTS_IMAGE_MODEL_OUTPUT_PATH,
                mlflow_path=MLFLOW_ARTIFACT_IMAGE_MODEL_OUTPUT_PATH,
                func_name=self.func[0],
            )


class ClassicalLinearRegression(LinearWorkflowMixin, RegressionWorkflowBase):
    """The automation workflow of using Linear Regression algorithm to make insightful products."""

    name = "Linear Regression"
    special_function = [
        ClassicalLinearSpecialFunction.LINEAR_REGRESSION_FORMULA.value,
        RegressionSpecialFunction.TWO_DIMENSIONAL_SCATTER_DIAGRAM.value,
        RegressionSpecialFunction.THREE_DIMENSIONAL_SCATTER_DIAGRAM.value,
        RegressionSpecialFunction.TWO_DIMENSIONAL_LINE_DIAGRAM.value,
        RegressionSpecialFunction.THREE_DIMENSIONAL_SURFACE_DIAGRAM.value,
    ]
    # [Linear Regression Formula", "2D Scatter Diagram", "3D Scatter Diagram", "2D Line Diagram", "3D Surface Diagram"]

    def __init__(
        self,
        fit_intercept: bool = True,
        copy_X: bool = True,
        n_jobs: Optional[int] = None,
        positive: bool = False,
    ) -> None:
        """
        Parameters
        ----------
        fit_intercept : bool, default=True
            Whether to calculate the intercept for this model. If set
            to False, no intercept will be used in calculations
            (i.e. data is expected to be centered).

        copy_X : bool, default=True
                        If True, X will be copied; else, it may be overwritten.

        n_jobs : int, default=None
            The number of jobs to use for the computation. This will only provide
            speedup in case of sufficiently large problems, that is if firstly
                            `n_targets > 1` and secondly `X` is sparse or if `positive` is set
            to `True`. ``None`` means 1 unless in a
            :obj:`joblib.parallel_backend` context. ``-1`` means using all
            processors. See :term:`Glossary <n_jobs>` for more details.

        positive : bool, default=False
                        When set to ``True``, forces the coefficients to be positive. This
            option is only supported for dense arrays.
            .. versionadded:: 0.24

        References
        ----------
        Scikit-learn API: sklearn.linear_model.LinearRegression
        https://scikit-learn.org/stable/modules/generated/sklearn.linear_model.LinearRegression.html?highlight=linearregression
        """
        super().__init__()
        self.fit_intercept = fit_intercept
        self.copy_X = copy_X
        self.n_jobs = n_jobs
        self.positive = positive

        self.model = LinearRegression(
            fit_intercept=self.fit_intercept,
            copy_X=self.copy_X,
            n_jobs=self.n_jobs,
            positive=self.positive,
        )

        self.naming = ClassicalLinearRegression.name
        self.func = ClassicalLinearRegression.special_function

    @classmethod
    def manual_hyper_parameters(cls) -> Dict:
        """Manual hyper-parameters specification."""
        print(f"[bold green]-*-*- {cls.name} - Hyper-parameters Specification -*-*-[/bold green]")
        hyper_parameters = linear_regression_manual_hyper_parameters()
        clear_output()
        return hyper_parameters

    def special_components(self, **kwargs) -> None:
        """Invoke all special application functions for this algorithms by Scikit-learn framework."""
        GEOPI_OUTPUT_ARTIFACTS_PATH = os.getenv("GEOPI_OUTPUT_ARTIFACTS_PATH")
        GEOPI_OUTPUT_ARTIFACTS_IMAGE_MODEL_OUTPUT_PATH = os.getenv("GEOPI_OUTPUT_ARTIFACTS_IMAGE_MODEL_OUTPUT_PATH")
        self._show_formula(
            coef=self.model.coef_,
            intercept=self.model.intercept_,
            features_name=ClassicalLinearRegression.X_train.columns,
            regression_classification="Regression",
            y_train=ClassicalLinearRegression.y,
            algorithm_name=self.naming,
            local_path=GEOPI_OUTPUT_ARTIFACTS_PATH,
            mlflow_path="root",
        )
        columns_num = ClassicalLinearRegression.X.shape[1]
        if columns_num > 2:
            # choose one of dimensions to draw
            two_dimen_axis_index, two_dimen_data = self.choose_dimension_data(ClassicalLinearRegression.X_test, 1)
            self._plot_2d_scatter_diagram(
                feature_data=two_dimen_data,
                target_data=ClassicalLinearRegression.y_test,
                data_name=ClassicalLinearRegression.name_test,
                algorithm_name=self.naming,
                local_path=GEOPI_OUTPUT_ARTIFACTS_IMAGE_MODEL_OUTPUT_PATH,
                mlflow_path=MLFLOW_ARTIFACT_IMAGE_MODEL_OUTPUT_PATH,
                func_name=self.func[1],
            )
            # choose two of dimensions to draw
            three_dimen_axis_index, three_dimen_data = self.choose_dimension_data(ClassicalLinearRegression.X_test, 2)
            self._plot_3d_scatter_diagram(
                feature_data=three_dimen_data,
                target_data=ClassicalLinearRegression.y_test,
                data_name=ClassicalLinearRegression.name_test,
                algorithm_name=self.naming,
                local_path=GEOPI_OUTPUT_ARTIFACTS_IMAGE_MODEL_OUTPUT_PATH,
                mlflow_path=MLFLOW_ARTIFACT_IMAGE_MODEL_OUTPUT_PATH,
                func_name=self.func[2],
            )
        elif columns_num == 2:
            # choose one of dimensions to draw
            two_dimen_axis_index, two_dimen_data = self.choose_dimension_data(ClassicalLinearRegression.X_test, 1)
            self._plot_2d_scatter_diagram(
                feature_data=two_dimen_data,
                target_data=ClassicalLinearRegression.y_test,
                data_name=ClassicalLinearRegression.name_test,
                algorithm_name=self.naming,
                local_path=GEOPI_OUTPUT_ARTIFACTS_IMAGE_MODEL_OUTPUT_PATH,
                mlflow_path=MLFLOW_ARTIFACT_IMAGE_MODEL_OUTPUT_PATH,
                func_name=self.func[1],
            )
            # no need to choose
            self._plot_3d_scatter_diagram(
                feature_data=ClassicalLinearRegression.X_test,
                target_data=ClassicalLinearRegression.y_test,
                data_name=ClassicalLinearRegression.name_test,
                algorithm_name=self.naming,
                local_path=GEOPI_OUTPUT_ARTIFACTS_IMAGE_MODEL_OUTPUT_PATH,
                mlflow_path=MLFLOW_ARTIFACT_IMAGE_MODEL_OUTPUT_PATH,
                func_name=self.func[2],
            )
            self._plot_3d_surface_diagram(
                feature_data=ClassicalLinearRegression.X_test,
                target_data=ClassicalLinearRegression.y_test,
                data_name=ClassicalLinearRegression.name_test,
                y_test_predict=ClassicalLinearRegression.y_test_predict,
                algorithm_name=self.naming,
                local_path=GEOPI_OUTPUT_ARTIFACTS_IMAGE_MODEL_OUTPUT_PATH,
                mlflow_path=MLFLOW_ARTIFACT_IMAGE_MODEL_OUTPUT_PATH,
                func_name=self.func[4],
            )
        elif columns_num == 1:
            # no need to choose
            self._plot_2d_scatter_diagram(
                feature_data=ClassicalLinearRegression.X_test,
                target_data=ClassicalLinearRegression.y_test,
                data_name=ClassicalLinearRegression.name_test,
                algorithm_name=self.naming,
                local_path=GEOPI_OUTPUT_ARTIFACTS_IMAGE_MODEL_OUTPUT_PATH,
                mlflow_path=MLFLOW_ARTIFACT_IMAGE_MODEL_OUTPUT_PATH,
                func_name=self.func[1],
            )
            self._plot_2d_line_diagram(
                feature_data=ClassicalLinearRegression.X_test,
                target_data=ClassicalLinearRegression.y_test,
                data_name=ClassicalLinearRegression.name_test,
                y_test_predict=ClassicalLinearRegression.y_test_predict,
                algorithm_name=self.naming,
                local_path=GEOPI_OUTPUT_ARTIFACTS_IMAGE_MODEL_OUTPUT_PATH,
                mlflow_path=MLFLOW_ARTIFACT_IMAGE_MODEL_OUTPUT_PATH,
                func_name=self.func[3],
            )
        else:
            pass


class KNNRegression(RegressionWorkflowBase):
    """The automation workflow of using KNN algorithm to make insightful products."""

    name = "K-Nearest Neighbors"
    special_function = []

    def __init__(
        self,
        n_neighbors: int = 5,
        *,
        weights: str = "uniform",
        algorithm: str = "auto",
        leaf_size: int = 30,
        p: int = 2,
        metric: str = "minkowski",
        metric_params: Optional[Dict] = None,
        n_jobs: Optional[int] = None,
    ) -> None:
        """
        Parameters
        ----------
        n_neighbors : int, default=5
            Number of neighbors to use by default for :meth:`kneighbors` queries.

        weights : {'uniform', 'distance'}, callable or None, default='uniform'
            Weight function used in prediction.  Possible values:

            - 'uniform' : uniform weights.  All points in each neighborhood
            are weighted equally.
            - 'distance' : weight points by the inverse of their distance.
            in this case, closer neighbors of a query point will have a
            greater influence than neighbors which are further away.
            - [callable] : a user-defined function which accepts an
            array of distances, and returns an array of the same shape
            containing the weights.

            Uniform weights are used by default.

        algorithm : {'auto', 'ball_tree', 'kd_tree', 'brute'}, default='auto'
            Algorithm used to compute the nearest neighbors:

            - 'ball_tree' will use :class:`BallTree`
            - 'kd_tree' will use :class:`KDTree`
            - 'brute' will use a brute-force search.
            - 'auto' will attempt to decide the most appropriate algorithm
            based on the values passed to :meth:`fit` method.

            Note: fitting on sparse input will override the setting of
            this parameter, using brute force.

        leaf_size : int, default=30
            Leaf size passed to BallTree or KDTree.  This can affect the
            speed of the construction and query, as well as the memory
            required to store the tree.  The optimal value depends on the
            nature of the problem.

        p : int, default=2
            Power parameter for the Minkowski metric. When p = 1, this is
            equivalent to using manhattan_distance (l1), and euclidean_distance
            (l2) for p = 2. For arbitrary p, minkowski_distance (l_p) is used.

        metric : str or callable, default='minkowski'
            Metric to use for distance computation. Default is "minkowski", which
            results in the standard Euclidean distance when p = 2. See the
            documentation of `scipy.spatial.distance
            <https://docs.scipy.org/doc/scipy/reference/spatial.distance.html>`_ and
            the metrics listed in
            :class:`~sklearn.metrics.pairwise.distance_metrics` for valid metric
            values.

            If metric is "precomputed", X is assumed to be a distance matrix and
            must be square during fit. X may be a :term:`sparse graph`, in which
            case only "nonzero" elements may be considered neighbors.

            If metric is a callable function, it takes two arrays representing 1D
            vectors as inputs and must return one value indicating the distance
            between those vectors. This works for Scipy's metrics, but is less
            efficient than passing the metric name as a string.

        metric_params : dict, default=None
            Additional keyword arguments for the metric function.

        n_jobs : int, default=None
            The number of parallel jobs to run for neighbors search.
            ``None`` means 1 unless in a :obj:`joblib.parallel_backend` context.
            ``-1`` means using all processors. See :term:`Glossary <n_jobs>`
            for more details.
            Doesn't affect :meth:`fit` method.

        References
        ----------
        Scikit-learn API: sklearn.neighbors.KNeighborsRegressor
        https://scikit-learn.org/stable/modules/generated/sklearn.neighbors.KNeighborsRegressor.html
        """
        super().__init__()
        self.n_neighbors = n_neighbors
        self.weights = weights
        self.algorithm = algorithm
        self.leaf_size = leaf_size
        self.p = p
        self.metric = metric
        self.metric_params = metric_params
        self.n_jobs = n_jobs

        self.model = KNeighborsRegressor(
            n_neighbors=self.n_neighbors,
            weights=self.weights,
            algorithm=self.algorithm,
            leaf_size=self.leaf_size,
            p=self.p,
            metric=self.metric,
            metric_params=self.metric_params,
            n_jobs=self.n_jobs,
        )

        self.naming = KNNRegression.name

    @property
    def settings(self) -> Dict:
        """The configuration to implement AutoML by FLAML framework."""
        configuration = {
            "time_budget": 10,  # total running time in seconds
            "metric": "r2",
            "estimator_list": ["kneighbor"],  # list of ML learners
            "task": "regression",  # task type
            # "log_file_name": f"{self.naming} - automl.log",  # flaml log file
            # "log_training_metric": True,  # whether to log training metric
        }
        return configuration

    @classmethod
    def manual_hyper_parameters(cls) -> Dict:
        """Manual hyper-parameters specification."""
        print(f"[bold green]-*-*- {cls.name} - Hyper-parameters Specification -*-*-[/bold green]")
        hyper_parameters = knn_manual_hyper_parameters()
        clear_output()
        return hyper_parameters

    @dispatch()
    def special_components(self, **kwargs) -> None:
        """Invoke all special application functions for this algorithms by Scikit-learn framework."""
        pass

    @dispatch(bool)
    def special_components(self, is_automl: bool, **kwargs) -> None:
        """Invoke all special application functions for this algorithms by FLAML framework."""
        pass


class GradientBoostingRegression(TreeWorkflowMixin, RegressionWorkflowBase):
    """The automation workflow of using Gradient Boosting algorithm to make insightful products."""

    name = "Gradient Boosting"
    special_function = [
        RegressionSpecialFunction.FEATURE_IMPORTANCE_DIAGRAM.value,
        RegressionSpecialFunction.SINGLE_TREE_DIAGRAM.value,
    ]
    # ["Feature Importance Diagram", "Single Tree Diagram"]

    def __init__(
        self,
        *,
        loss: str = "squared_error",
        learning_rate: float = 0.1,
        n_estimators: int = 100,
        subsample: float = 1.0,
        criterion: str = "friedman_mse",
        min_samples_split: Union[int, float] = 2,
        min_samples_leaf: Union[int, float] = 1,
        min_weight_fraction_leaf: float = 0.0,
        max_depth: float = 3,
        min_impurity_decrease: float = 0.0,
        init: Optional[object] = None,
        random_state: Optional[int] = None,
        max_features: Union[str, int, float] = None,
        alpha: float = 0.9,
        verbose: int = 0,
        max_leaf_nodes: Optional[int] = None,
        warm_start: bool = False,
        validation_fraction: float = 0.1,
        n_iter_no_change: Optional[int] = None,
        tol: float = 1e-4,
        ccp_alpha: float = 0.0,
    ) -> None:
        """
        Parameters
        ----------
        loss : {'squared_error', 'absolute_error', 'huber', 'quantile'}, \
                default='squared_error'
            Loss function to be optimized. 'squared_error' refers to the squared
            error for regression. 'absolute_error' refers to the absolute error of
            regression and is a robust loss function. 'huber' is a
            combination of the two. 'quantile' allows quantile regression (use
            `alpha` to specify the quantile).

        learning_rate : float, default=0.1
            Learning rate shrinks the contribution of each tree by `learning_rate`.
            There is a trade-off between learning_rate and n_estimators.
            Values must be in the range `[0.0, inf)`.

        n_estimators : int, default=100
            The number of boosting stages to perform. Gradient boosting
            is fairly robust to over-fitting so a large number usually
            results in better performance.
            Values must be in the range `[1, inf)`.

        subsample : float, default=1.0
            The fraction of samples to be used for fitting the individual base
            learners. If smaller than 1.0 this results in Stochastic Gradient
            Boosting. `subsample` interacts with the parameter `n_estimators`.
            Choosing `subsample < 1.0` leads to a reduction of variance
            and an increase in bias.
            Values must be in the range `(0.0, 1.0]`.

        criterion : {'friedman_mse', 'squared_error'}, default='friedman_mse'
            The function to measure the quality of a split. Supported criteria are
            "friedman_mse" for the mean squared error with improvement score by
            Friedman, "squared_error" for mean squared error. The default value of
            "friedman_mse" is generally the best as it can provide a better
            approximation in some cases.

            .. versionadded:: 0.18

        min_samples_split : int or float, default=2
            The minimum number of samples required to split an internal node:

            - If int, values must be in the range `[2, inf)`.
            - If float, values must be in the range `(0.0, 1.0]` and `min_samples_split`
            will be `ceil(min_samples_split * n_samples)`.

            .. versionchanged:: 0.18
            Added float values for fractions.

        min_samples_leaf : int or float, default=1
            The minimum number of samples required to be at a leaf node.
            A split point at any depth will only be considered if it leaves at
            least ``min_samples_leaf`` training samples in each of the left and
            right branches.  This may have the effect of smoothing the model,
            especially in regression.

            - If int, values must be in the range `[1, inf)`.
            - If float, values must be in the range `(0.0, 1.0)` and `min_samples_leaf`
            will be `ceil(min_samples_leaf * n_samples)`.

            .. versionchanged:: 0.18
            Added float values for fractions.

        min_weight_fraction_leaf : float, default=0.0
            The minimum weighted fraction of the sum total of weights (of all
            the input samples) required to be at a leaf node. Samples have
            equal weight when sample_weight is not provided.
            Values must be in the range `[0.0, 0.5]`.

        max_depth : int or None, default=3
            Maximum depth of the individual regression estimators. The maximum
            depth limits the number of nodes in the tree. Tune this parameter
            for best performance; the best value depends on the interaction
            of the input variables. If None, then nodes are expanded until
            all leaves are pure or until all leaves contain less than
            min_samples_split samples.
            If int, values must be in the range `[1, inf)`.

        min_impurity_decrease : float, default=0.0
            A node will be split if this split induces a decrease of the impurity
            greater than or equal to this value.
            Values must be in the range `[0.0, inf)`.

            The weighted impurity decrease equation is the following::

                N_t / N * (impurity - N_t_R / N_t * right_impurity
                                    - N_t_L / N_t * left_impurity)

            where ``N`` is the total number of samples, ``N_t`` is the number of
            samples at the current node, ``N_t_L`` is the number of samples in the
            left child, and ``N_t_R`` is the number of samples in the right child.

            ``N``, ``N_t``, ``N_t_R`` and ``N_t_L`` all refer to the weighted sum,
            if ``sample_weight`` is passed.

            .. versionadded:: 0.19

        init : estimator or 'zero', default=None
            An estimator object that is used to compute the initial predictions.
            ``init`` has to provide :term:`fit` and :term:`predict`. If 'zero', the
            initial raw predictions are set to zero. By default a
            ``DummyEstimator`` is used, predicting either the average target value
            (for loss='squared_error'), or a quantile for the other losses.

        random_state : int, RandomState instance or None, default=None
            Controls the random seed given to each Tree estimator at each
            boosting iteration.
            In addition, it controls the random permutation of the features at
            each split (see Notes for more details).
            It also controls the random splitting of the training data to obtain a
            validation set if `n_iter_no_change` is not None.
            Pass an int for reproducible output across multiple function calls.
            See :term:`Glossary <random_state>`.

        max_features : {'sqrt', 'log2'}, int or float, default=None
            The number of features to consider when looking for the best split:

            - If int, values must be in the range `[1, inf)`.
            - If float, values must be in the range `(0.0, 1.0]` and the features
            considered at each split will be `max(1, int(max_features * n_features_in_))`.
            - If "sqrt", then `max_features=sqrt(n_features)`.
            - If "log2", then `max_features=log2(n_features)`.
            - If None, then `max_features=n_features`.

            Choosing `max_features < n_features` leads to a reduction of variance
            and an increase in bias.

            Note: the search for a split does not stop until at least one
            valid partition of the node samples is found, even if it requires to
            effectively inspect more than ``max_features`` features.

        alpha : float, default=0.9
            The alpha-quantile of the huber loss function and the quantile
            loss function. Only if ``loss='huber'`` or ``loss='quantile'``.
            Values must be in the range `(0.0, 1.0)`.

        verbose : int, default=0
            Enable verbose output. If 1 then it prints progress and performance
            once in a while (the more trees the lower the frequency). If greater
            than 1 then it prints progress and performance for every tree.
            Values must be in the range `[0, inf)`.

        max_leaf_nodes : int, default=None
            Grow trees with ``max_leaf_nodes`` in best-first fashion.
            Best nodes are defined as relative reduction in impurity.
            Values must be in the range `[2, inf)`.
            If None, then unlimited number of leaf nodes.

        warm_start : bool, default=False
            When set to ``True``, reuse the solution of the previous call to fit
            and add more estimators to the ensemble, otherwise, just erase the
            previous solution. See :term:`the Glossary <warm_start>`.

        validation_fraction : float, default=0.1
            The proportion of training data to set aside as validation set for
            early stopping. Values must be in the range `(0.0, 1.0)`.
            Only used if ``n_iter_no_change`` is set to an integer.

            .. versionadded:: 0.20

        n_iter_no_change : int, default=None
            ``n_iter_no_change`` is used to decide if early stopping will be used
            to terminate training when validation score is not improving. By
            default it is set to None to disable early stopping. If set to a
            number, it will set aside ``validation_fraction`` size of the training
            data as validation and terminate training when validation score is not
            improving in all of the previous ``n_iter_no_change`` numbers of
            iterations.
            Values must be in the range `[1, inf)`.

            .. versionadded:: 0.20

        tol : float, default=1e-4
            Tolerance for the early stopping. When the loss is not improving
            by at least tol for ``n_iter_no_change`` iterations (if set to a
            number), the training stops.
            Values must be in the range `[0.0, inf)`.

            .. versionadded:: 0.20

        ccp_alpha : non-negative float, default=0.0
            Complexity parameter used for Minimal Cost-Complexity Pruning. The
            subtree with the largest cost complexity that is smaller than
            ``ccp_alpha`` will be chosen. By default, no pruning is performed.
            Values must be in the range `[0.0, inf)`.
            See :ref:`minimal_cost_complexity_pruning` for details.

            .. versionadded:: 0.22

        References
        ----------
        Scikit-learn API: sklearn.ensemble.GradientBoostingRegressor
        https://scikit-learn.org/stable/modules/generated/sklearn.ensemble.GradientBoostingRegressor.html
        """
        super().__init__()
        self.loss = loss
        self.learning_rate = learning_rate
        self.n_estimators = n_estimators
        self.subsample = subsample
        self.criterion = criterion
        self.min_samples_split = min_samples_split
        self.min_samples_leaf = min_samples_leaf
        self.min_weight_fraction_leaf = min_weight_fraction_leaf
        self.max_depth = max_depth
        self.min_impurity_decrease = min_impurity_decrease
        self.init = init
        self.max_features = max_features
        self.alpha = alpha
        self.verbose = verbose
        self.max_leaf_nodes = max_leaf_nodes
        self.warm_start = warm_start
        self.validation_fraction = validation_fraction
        self.n_iter_no_change = n_iter_no_change
        self.tol = tol
        self.ccp_alpha = ccp_alpha

        if random_state:
            self.random_state = random_state

        # If 'random_state' is None, 'self.random_state' comes from the parent class 'WorkflowBase'
        self.model = GradientBoostingRegressor(
            loss=self.loss,
            learning_rate=self.learning_rate,
            n_estimators=self.n_estimators,
            subsample=self.subsample,
            criterion=self.criterion,
            min_samples_split=self.min_samples_split,
            min_samples_leaf=self.min_samples_leaf,
            min_weight_fraction_leaf=self.min_weight_fraction_leaf,
            max_depth=self.max_depth,
            min_impurity_decrease=self.min_impurity_decrease,
            init=self.init,
            random_state=self.random_state,
            max_features=self.max_features,
            alpha=self.alpha,
            verbose=self.verbose,
            max_leaf_nodes=self.max_leaf_nodes,
            warm_start=self.warm_start,
            validation_fraction=self.validation_fraction,
            n_iter_no_change=self.n_iter_no_change,
            tol=self.tol,
            ccp_alpha=self.ccp_alpha,
        )

        self.naming = GradientBoostingRegression.name
        self.func = GradientBoostingRegression.special_function
        self.customized = True
        self.customized_name = "Gradient Boosting"

    @property
    def settings(self) -> Dict:
        """The configuration of Gradient Boosting to implement AutoML by FLAML framework."""
        configuration = {
            "time_budget": 10,  # total running time in seconds
            "metric": "r2",
            "estimator_list": [self.customized_name],  # list of ML learners
            "task": "regression",  # task type
            # "log_file_name": f'{self.naming} - automl.log',  # flaml log file
            # "log_training_metric": True,  # whether to log training metric
        }
        return configuration

    @property
    def customization(self) -> object:
        """The customized Gradient Boosting of FLAML framework."""
        from flaml import tune
        from flaml.data import REGRESSION
        from flaml.model import SKLearnEstimator
        from sklearn.ensemble import GradientBoostingRegressor

        class MyGradientBoostingRegression(SKLearnEstimator):
            def __init__(self, task="regression", n_jobs=None, **config):
                super().__init__(task, **config)
                if task in REGRESSION:
                    self.estimator_class = GradientBoostingRegressor

            @classmethod
            def search_space(cls, data_size, task):
                space = {
                    "n_estimators": {"domain": tune.lograndint(lower=4, upper=512), "init_value": 100},
                    "max_depth": {"domain": tune.randint(lower=1, upper=10), "init_value": 3},
                    "learning_rate": {"domain": tune.loguniform(lower=0.001, upper=1.0), "init_value": 0.1},
                    "subsample": {"domain": tune.uniform(lower=0.1, upper=1.0), "init_value": 1.0},
                    "min_samples_split": {"domain": tune.randint(lower=2, upper=20), "init_value": 2},
                    "min_samples_leaf": {"domain": tune.randint(lower=1, upper=20), "init_value": 1},
                    "min_impurity_decrease": {"domain": tune.loguniform(lower=1e-10, upper=1e-2), "init_value": 0.0},
                }
                return space

        return MyGradientBoostingRegression

    @classmethod
    def manual_hyper_parameters(cls) -> Dict:
        """Manual hyper-parameters specification."""
        print(f"[bold green]-*-*- {cls.name} - Hyper-parameters Specification -*-*-[/bold green]")
        hyper_parameters = gradient_boosting_manual_hyper_parameters()
        clear_output()
        return hyper_parameters

    @dispatch()
    def special_components(self, **kwargs) -> None:
        """Invoke all special application functions for this algorithms by Scikit-learn framework."""
        GEOPI_OUTPUT_ARTIFACTS_IMAGE_MODEL_OUTPUT_PATH = os.getenv("GEOPI_OUTPUT_ARTIFACTS_IMAGE_MODEL_OUTPUT_PATH")
        self._plot_feature_importance(
            X_train=GradientBoostingRegression.X_train,
            name_column=RegressionWorkflowBase.name_train,
            trained_model=self.model,
            image_config=self.image_config,
            algorithm_name=self.naming,
            local_path=GEOPI_OUTPUT_ARTIFACTS_IMAGE_MODEL_OUTPUT_PATH,
            mlflow_path=MLFLOW_ARTIFACT_IMAGE_MODEL_OUTPUT_PATH,
            func_name=self.func[0],
        )
        self._plot_tree(
            trained_model=self.model.estimators_[0][0],
            image_config=self.image_config,
            algorithm_name=self.naming,
            local_path=GEOPI_OUTPUT_ARTIFACTS_IMAGE_MODEL_OUTPUT_PATH,
            mlflow_path=MLFLOW_ARTIFACT_IMAGE_MODEL_OUTPUT_PATH,
            func_name=self.func[1],
        )

    @dispatch(bool)
    def special_components(self, is_automl: bool, **kwargs) -> None:
        """Invoke all special application functions for this algorithms by FLAML framework."""
        GEOPI_OUTPUT_ARTIFACTS_IMAGE_MODEL_OUTPUT_PATH = os.getenv("GEOPI_OUTPUT_ARTIFACTS_IMAGE_MODEL_OUTPUT_PATH")
        self._plot_feature_importance(
            X_train=GradientBoostingRegression.X_train,
            name_column=RegressionWorkflowBase.name_train,
            trained_model=self.auto_model,
            image_config=self.image_config,
            algorithm_name=self.naming,
            local_path=GEOPI_OUTPUT_ARTIFACTS_IMAGE_MODEL_OUTPUT_PATH,
            mlflow_path=MLFLOW_ARTIFACT_IMAGE_MODEL_OUTPUT_PATH,
            func_name=self.func[0],
        )
        self._plot_tree(
            trained_model=self.auto_model.estimators_[0][0],
            image_config=self.image_config,
            algorithm_name=self.naming,
            local_path=GEOPI_OUTPUT_ARTIFACTS_IMAGE_MODEL_OUTPUT_PATH,
            mlflow_path=MLFLOW_ARTIFACT_IMAGE_MODEL_OUTPUT_PATH,
            func_name=self.func[1],
        )


class LassoRegression(LinearWorkflowMixin, RegressionWorkflowBase):
    """The automation workflow of using Lasso to make insightful products."""

    name = "Lasso Regression"
    special_function = [
        LassoSpecialFunction.LASSO_REGRESSION_FORMULA.value,
        RegressionSpecialFunction.TWO_DIMENSIONAL_SCATTER_DIAGRAM.value,
        RegressionSpecialFunction.THREE_DIMENSIONAL_SCATTER_DIAGRAM.value,
        RegressionSpecialFunction.TWO_DIMENSIONAL_LINE_DIAGRAM.value,
        RegressionSpecialFunction.THREE_DIMENSIONAL_SURFACE_DIAGRAM.value,
    ]
    # ["Lasso Regression Formula","2D Scatter Diagram", "3D Scatter Diagram", "2D Line Diagram", "3D Surface Diagram"]

    def __init__(
        self,
        alpha: float = 1.0,
        *,
        fit_intercept: bool = True,
        precompute: bool = False,
        copy_X: bool = True,
        max_iter: int = 1000,
        tol: float = 1e-4,
        warm_start: bool = False,
        positive: bool = False,
        random_state: Optional[int] = None,
        selection: str = "cyclic",
    ) -> None:
        """
        Parameters
        ----------
        alpha : float, default=1.0
            Constant that multiplies the L1 term, controlling regularization
            strength. `alpha` must be a non-negative float i.e. in `[0, inf)`.

            When `alpha = 0`, the objective is equivalent to ordinary least
            squares, solved by the :class:`LinearRegression` object. For numerical
            reasons, using `alpha = 0` with the `Lasso` object is not advised.
            Instead, you should use the :class:`LinearRegression` object.

        fit_intercept : bool, default=True
            Whether to calculate the intercept for this model. If set
            to False, no intercept will be used in calculations
            (i.e. data is expected to be centered).

        precompute : bool or array-like of shape (n_features, n_features),\
                    default=False
            Whether to use a precomputed Gram matrix to speed up
            calculations. The Gram matrix can also be passed as argument.
            For sparse input this option is always ``False`` to preserve sparsity.

        copy_X : bool, default=True
            If ``True``, X will be copied; else, it may be overwritten.

        max_iter : int, default=1000
            The maximum number of iterations.

        tol : float, default=1e-4
            The tolerance for the optimization: if the updates are
            smaller than ``tol``, the optimization code checks the
            dual gap for optimality and continues until it is smaller
            than ``tol``, see Notes below.

        warm_start : bool, default=False
            When set to True, reuse the solution of the previous call to fit as
            initialization, otherwise, just erase the previous solution.
            See :term:`the Glossary <warm_start>`.

        positive : bool, default=False
            When set to ``True``, forces the coefficients to be positive.

        random_state : int, RandomState instance, default=None
            The seed of the pseudo random number generator that selects a random
            feature to update. Used when ``selection`` == 'random'.
            Pass an int for reproducible output across multiple function calls.
            See :term:`Glossary <random_state>`.

        selection : {'cyclic', 'random'}, default='cyclic'
            If set to 'random', a random coefficient is updated every iteration
            rather than looping over features sequentially by default. This
            (setting to 'random') often leads to significantly faster convergence
            especially when tol is higher than 1e-4.

        References
        ----------
        Scikit-learn API: sklearn.linear_model.Lasso
        https://scikit-learn.org/stable/modules/generated/sklearn.linear_model.Lasso.html
        """
        super().__init__()
        self.alpha = alpha
        self.fit_intercept = fit_intercept
        self.precompute = precompute
        self.copy_X = copy_X
        self.max_iter = max_iter
        self.tol = tol
        self.warm_start = warm_start
        self.positive = positive
        self.selection = selection

        if random_state:
            self.random_state = random_state

        # If 'random_state' is None, 'self.random_state' comes from the parent class 'WorkflowBase'
        self.model = Lasso(
            alpha=self.alpha,
            fit_intercept=self.fit_intercept,
            precompute=self.precompute,
            copy_X=self.copy_X,
            max_iter=self.max_iter,
            tol=self.tol,
            warm_start=self.warm_start,
            positive=self.positive,
            random_state=self.random_state,
            selection=self.selection,
        )

        self.naming = LassoRegression.name
        self.func = LassoRegression.special_function
        self.customized = True
        self.customized_name = "Lasso"

    @property
    def settings(self) -> Dict:
        """The configuration of Lasso to implement AutoML by FLAML framework."""
        configuration = {
            "time_budget": 10,  # total running time in seconds
            "metric": "r2",
            "estimator_list": [self.customized_name],  # list of ML learners
            "task": "regression",  # task type
            # "log_file_name": f'{self.naming} - automl.log',  # flaml log file
            # "log_training_metric": True,  # whether to log training metric
        }
        return configuration

    @property
    def customization(self) -> object:
        """The customized Lasso of FLAML framework."""
        from flaml import tune
        from flaml.data import REGRESSION
        from flaml.model import SKLearnEstimator
        from sklearn.linear_model import Lasso

        class MyLassoRegression(SKLearnEstimator):
            def __init__(self, task="regression", n_jobs=None, **config):
                super().__init__(task, **config)
                if task in REGRESSION:
                    self.estimator_class = Lasso

            @classmethod
            def search_space(cls, data_size, task):
                space = {
                    "alpha": {"domain": tune.uniform(lower=0.001, upper=10), "init_value": 1},
                    "fit_intercept": {"domain": tune.choice([True, False])},
                    "max_iter": {"domain": tune.randint(lower=500, upper=2000), "init_value": 1000},
                    "tol": {"domain": tune.uniform(lower=1e-5, upper=1e-3), "init_value": 1e-4},
                    "selection": {"domain": tune.choice(["cyclic", "random"])},
                }
                return space

        return MyLassoRegression

    @classmethod
    def manual_hyper_parameters(cls) -> Dict:
        """Manual hyper-parameters specification."""
        print(f"[bold green]-*-*- {cls.name} - Hyper-parameters Specification -*-*-[/bold green]")
        hyper_parameters = lasso_regression_manual_hyper_parameters()
        clear_output()
        return hyper_parameters

    @dispatch()
    def special_components(self, **kwargs) -> None:
        """Invoke all special application functions for this algorithms by Scikit-learn framework."""
        GEOPI_OUTPUT_ARTIFACTS_IMAGE_MODEL_OUTPUT_PATH = os.getenv("GEOPI_OUTPUT_ARTIFACTS_IMAGE_MODEL_OUTPUT_PATH")
        GEOPI_OUTPUT_ARTIFACTS_PATH = os.getenv("GEOPI_OUTPUT_ARTIFACTS_PATH")
        self._show_formula(
            coef=[self.model.coef_],
            intercept=self.model.intercept_,
            features_name=LassoRegression.X_train.columns,
            regression_classification="Regression",
            y_train=LassoRegression.y,
            algorithm_name=self.naming,
            local_path=GEOPI_OUTPUT_ARTIFACTS_PATH,
            mlflow_path="root",
        )
        columns_num = LassoRegression.X.shape[1]
        if columns_num > 2:
            # choose one of dimensions to draw
            two_dimen_axis_index, two_dimen_data = self.choose_dimension_data(LassoRegression.X_test, 1)
            self._plot_2d_scatter_diagram(
                feature_data=two_dimen_data,
                target_data=LassoRegression.y_test,
                data_name=LassoRegression.name_test,
                algorithm_name=self.naming,
                local_path=GEOPI_OUTPUT_ARTIFACTS_IMAGE_MODEL_OUTPUT_PATH,
                mlflow_path=MLFLOW_ARTIFACT_IMAGE_MODEL_OUTPUT_PATH,
                func_name=self.func[1],
            )
            # choose two of dimensions to draw
            three_dimen_axis_index, three_dimen_data = self.choose_dimension_data(LassoRegression.X_test, 2)
            self._plot_3d_scatter_diagram(
                feature_data=three_dimen_data,
                target_data=LassoRegression.y_test,
                data_name=LassoRegression.name_test,
                algorithm_name=self.naming,
                local_path=GEOPI_OUTPUT_ARTIFACTS_IMAGE_MODEL_OUTPUT_PATH,
                mlflow_path=MLFLOW_ARTIFACT_IMAGE_MODEL_OUTPUT_PATH,
                func_name=self.func[2],
            )
        elif columns_num == 2:
            # choose one of dimensions to draw
            two_dimen_axis_index, two_dimen_data = self.choose_dimension_data(LassoRegression.X_test, 1)
            self._plot_2d_scatter_diagram(
                feature_data=two_dimen_data,
                target_data=LassoRegression.y_test,
                data_name=LassoRegression.name_test,
                algorithm_name=self.naming,
                local_path=GEOPI_OUTPUT_ARTIFACTS_IMAGE_MODEL_OUTPUT_PATH,
                mlflow_path=MLFLOW_ARTIFACT_IMAGE_MODEL_OUTPUT_PATH,
                func_name=self.func[1],
            )
            # no need to choose
            self._plot_3d_scatter_diagram(
                feature_data=LassoRegression.X_test,
                target_data=LassoRegression.y_test,
                data_name=LassoRegression.name_test,
                algorithm_name=self.naming,
                local_path=GEOPI_OUTPUT_ARTIFACTS_IMAGE_MODEL_OUTPUT_PATH,
                mlflow_path=MLFLOW_ARTIFACT_IMAGE_MODEL_OUTPUT_PATH,
                func_name=self.func[2],
            )
            self._plot_3d_surface_diagram(
                feature_data=LassoRegression.X_test,
                target_data=LassoRegression.y_test,
                data_name=LassoRegression.name_test,
                y_test_predict=LassoRegression.y_test_predict,
                algorithm_name=self.naming,
                local_path=GEOPI_OUTPUT_ARTIFACTS_IMAGE_MODEL_OUTPUT_PATH,
                mlflow_path=MLFLOW_ARTIFACT_IMAGE_MODEL_OUTPUT_PATH,
                func_name=self.func[4],
            )
        elif columns_num == 1:
            # no need to choose
            self._plot_2d_scatter_diagram(
                feature_data=LassoRegression.X_test,
                target_data=LassoRegression.y_test,
                data_name=LassoRegression.name_test,
                algorithm_name=self.naming,
                local_path=GEOPI_OUTPUT_ARTIFACTS_IMAGE_MODEL_OUTPUT_PATH,
                mlflow_path=MLFLOW_ARTIFACT_IMAGE_MODEL_OUTPUT_PATH,
                func_name=self.func[1],
            )
            self._plot_2d_line_diagram(
                feature_data=LassoRegression.X_test,
                target_data=LassoRegression.y_test,
                data_name=LassoRegression.name_test,
                y_test_predict=LassoRegression.y_test_predict,
                algorithm_name=self.naming,
                local_path=GEOPI_OUTPUT_ARTIFACTS_IMAGE_MODEL_OUTPUT_PATH,
                mlflow_path=MLFLOW_ARTIFACT_IMAGE_MODEL_OUTPUT_PATH,
                func_name=self.func[3],
            )
        else:
            pass

    @dispatch(bool)
    def special_components(self, is_automl: bool, **kwargs) -> None:
        """Invoke all special application functions for this algorithms by FLAML framework."""
        GEOPI_OUTPUT_ARTIFACTS_IMAGE_MODEL_OUTPUT_PATH = os.getenv("GEOPI_OUTPUT_ARTIFACTS_IMAGE_MODEL_OUTPUT_PATH")
        GEOPI_OUTPUT_ARTIFACTS_PATH = os.getenv("GEOPI_OUTPUT_ARTIFACTS_PATH")
        self._show_formula(
            coef=[self.auto_model.coef_],
            intercept=self.auto_model.intercept_,
            features_name=LassoRegression.X_train.columns,
            regression_classification="Regression",
            y_train=LassoRegression.y,
            algorithm_name=self.naming,
            local_path=GEOPI_OUTPUT_ARTIFACTS_PATH,
            mlflow_path="root",
        )
        columns_num = LassoRegression.X.shape[1]
        if columns_num > 2:
            # choose one of dimensions to draw
            two_dimen_axis_index, two_dimen_data = self.choose_dimension_data(LassoRegression.X_test, 1)
            self._plot_2d_scatter_diagram(
                feature_data=two_dimen_data,
                target_data=LassoRegression.y_test,
                data_name=LassoRegression.name_test,
                algorithm_name=self.naming,
                local_path=GEOPI_OUTPUT_ARTIFACTS_IMAGE_MODEL_OUTPUT_PATH,
                mlflow_path=MLFLOW_ARTIFACT_IMAGE_MODEL_OUTPUT_PATH,
                func_name=self.func[1],
            )
            # choose two of dimensions to draw
            three_dimen_axis_index, three_dimen_data = self.choose_dimension_data(LassoRegression.X_test, 2)
            self._plot_3d_scatter_diagram(
                feature_data=three_dimen_data,
                target_data=LassoRegression.y_test,
                data_name=LassoRegression.name_test,
                algorithm_name=self.naming,
                local_path=GEOPI_OUTPUT_ARTIFACTS_IMAGE_MODEL_OUTPUT_PATH,
                mlflow_path=MLFLOW_ARTIFACT_IMAGE_MODEL_OUTPUT_PATH,
                func_name=self.func[2],
            )
        elif columns_num == 2:
            # choose one of dimensions to draw
            two_dimen_axis_index, two_dimen_data = self.choose_dimension_data(LassoRegression.X_test, 1)
            self._plot_2d_scatter_diagram(
                feature_data=two_dimen_data,
                target_data=LassoRegression.y_test,
                data_name=LassoRegression.name_test,
                algorithm_name=self.naming,
                local_path=GEOPI_OUTPUT_ARTIFACTS_IMAGE_MODEL_OUTPUT_PATH,
                mlflow_path=MLFLOW_ARTIFACT_IMAGE_MODEL_OUTPUT_PATH,
                func_name=self.func[1],
            )
            # no need to choose
            self._plot_3d_scatter_diagram(
                feature_data=LassoRegression.X_test,
                target_data=LassoRegression.y_test,
                data_name=LassoRegression.name_test,
                algorithm_name=self.naming,
                local_path=GEOPI_OUTPUT_ARTIFACTS_IMAGE_MODEL_OUTPUT_PATH,
                mlflow_path=MLFLOW_ARTIFACT_IMAGE_MODEL_OUTPUT_PATH,
                func_name=self.func[2],
            )
            self._plot_3d_surface_diagram(
                feature_data=LassoRegression.X_test,
                target_data=LassoRegression.y_test,
                data_name=LassoRegression.name_test,
                y_test_predict=LassoRegression.y_test_predict,
                algorithm_name=self.naming,
                local_path=GEOPI_OUTPUT_ARTIFACTS_IMAGE_MODEL_OUTPUT_PATH,
                mlflow_path=MLFLOW_ARTIFACT_IMAGE_MODEL_OUTPUT_PATH,
                func_name=self.func[4],
            )
        elif columns_num == 1:
            # no need to choose
            self._plot_2d_scatter_diagram(
                feature_data=LassoRegression.X_test,
                target_data=LassoRegression.y_test,
                data_name=LassoRegression.name_test,
                algorithm_name=self.naming,
                local_path=GEOPI_OUTPUT_ARTIFACTS_IMAGE_MODEL_OUTPUT_PATH,
                mlflow_path=MLFLOW_ARTIFACT_IMAGE_MODEL_OUTPUT_PATH,
                func_name=self.func[1],
            )
            self._plot_2d_line_diagram(
                feature_data=LassoRegression.X_test,
                target_data=LassoRegression.y_test,
                data_name=LassoRegression.name_test,
                y_test_predict=LassoRegression.y_test_predict,
                algorithm_name=self.naming,
                local_path=GEOPI_OUTPUT_ARTIFACTS_IMAGE_MODEL_OUTPUT_PATH,
                mlflow_path=MLFLOW_ARTIFACT_IMAGE_MODEL_OUTPUT_PATH,
                func_name=self.func[3],
            )
        else:
            pass


class ElasticNetRegression(LinearWorkflowMixin, RegressionWorkflowBase):
    """The automation workflow of using Elastic Net algorithm to make insightful products."""

    name = "Elastic Net"
    special_function = [
        ElasticNetSpecialFunction.ELASTIC_NET_FORMULA.value,
        RegressionSpecialFunction.TWO_DIMENSIONAL_SCATTER_DIAGRAM.value,
        RegressionSpecialFunction.THREE_DIMENSIONAL_SCATTER_DIAGRAM.value,
        RegressionSpecialFunction.TWO_DIMENSIONAL_LINE_DIAGRAM.value,
        RegressionSpecialFunction.THREE_DIMENSIONAL_SURFACE_DIAGRAM.value,
    ]
    # ["Elastic Net Formula", "2D Scatter Diagram", "3D Scatter Diagram", "2D Line Diagram", "3D Surface Diagram"]

    def __init__(
        self,
        alpha: float = 1.0,
        l1_ratio: float = 0.5,
        fit_intercept: bool = True,
        precompute: bool = False,
        max_iter: int = 1000,
        copy_X: bool = True,
        tol: float = 1e-4,
        warm_start: bool = False,
        positive: bool = False,
        random_state: Optional[int] = None,
        selection: str = "cyclic",
    ) -> None:
        """
        Parameters
        ----------
        alpha : float, default=1.0
            Constant that multiplies the penalty terms. Defaults to 1.0.
            See the notes for the exact mathematical meaning of this
            parameter. ``alpha = 0`` is equivalent to an ordinary least square,
            solved by the :class:`LinearRegression` object. For numerical
            reasons, using ``alpha = 0`` with the ``Lasso`` object is not advised.
            Given this, you should use the :class:`LinearRegression` object.

        l1_ratio : float, default=0.5
            The ElasticNet mixing parameter, with ``0 <= l1_ratio <= 1``. For
            ``l1_ratio = 0`` the penalty is an L2 penalty. ``For l1_ratio = 1`` it
            is an L1 penalty.  For ``0 < l1_ratio < 1``, the penalty is a
            combination of L1 and L2.

        fit_intercept : bool, default=True
            Whether the intercept should be estimated or not. If ``False``, the
            data is assumed to be already centered.

        precompute : bool or array-like of shape (n_features, n_features),\
                    default=False
            Whether to use a precomputed Gram matrix to speed up
            calculations. The Gram matrix can also be passed as argument.
            For sparse input this option is always ``False`` to preserve sparsity.

        max_iter : int, default=1000
            The maximum number of iterations.

        copy_X : bool, default=True
            If ``True``, X will be copied; else, it may be overwritten.

        tol : float, default=1e-4
            The tolerance for the optimization: if the updates are
            smaller than ``tol``, the optimization code checks the
            dual gap for optimality and continues until it is smaller
            than ``tol``, see Notes below.

        warm_start : bool, default=False
            When set to ``True``, reuse the solution of the previous call to fit as
            initialization, otherwise, just erase the previous solution.
            See :term:`the Glossary <warm_start>`.

        positive : bool, default=False
            When set to ``True``, forces the coefficients to be positive.

        random_state : int, RandomState instance, default=None
            The seed of the pseudo random number generator that selects a random
            feature to update. Used when ``selection`` == 'random'.
            Pass an int for reproducible output across multiple function calls.
            See :term:`Glossary <random_state>`.

        selection : {'cyclic', 'random'}, default='cyclic'
            If set to 'random', a random coefficient is updated every iteration
            rather than looping over features sequentially by default. This
            (setting to 'random') often leads to significantly faster convergence
            especially when tol is higher than 1e-4.

        References
        ----------
        Scikit-learn API: sklearn.linear_model.ElasticNet
        https://scikit-learn.org/stable/modules/generated/sklearn.linear_model.ElasticNet.html
        """
        super().__init__()
        self.alpha = alpha
        self.l1_ratio = l1_ratio
        self.fit_intercept = fit_intercept
        self.precompute = precompute
        self.max_iter = max_iter
        self.copy_X = copy_X
        self.tol = tol
        self.warm_start = warm_start
        self.positive = positive
        self.selection = selection

        if random_state:
            self.random_state = random_state

        # If 'random_state' is None, 'self.random_state' comes from the parent class 'WorkflowBase'
        self.model = ElasticNet(
            alpha=self.alpha,
            l1_ratio=self.l1_ratio,
            fit_intercept=self.fit_intercept,
            precompute=self.precompute,
            max_iter=self.max_iter,
            copy_X=self.copy_X,
            tol=self.tol,
            warm_start=self.warm_start,
            positive=self.positive,
            random_state=self.random_state,
            selection=self.selection,
        )

        self.naming = ElasticNetRegression.name
        self.func = ElasticNetRegression.special_function
        self.customized = True
        self.customized_name = "Elastic Net"

    @property
    def settings(self) -> Dict:
        """The configuration of Elastic Net to implement AutoML by FLAML framework."""
        configuration = {
            "time_budget": 10,  # total running time in seconds
            "metric": "r2",
            "estimator_list": [self.customized_name],  # list of ML learners
            "task": "regression",  # task type
            # "log_file_name": f'{self.naming} - automl.log',  # flaml log file
            # "log_training_metric": True,  # whether to log training metric
        }
        return configuration

    @property
    def customization(self) -> object:
        """The customized Elastic Net of FLAML framework."""
        from flaml import tune
        from flaml.data import REGRESSION
        from flaml.model import SKLearnEstimator
        from sklearn.linear_model import ElasticNet

        class MyElasticNetRegression(SKLearnEstimator):
            def __init__(self, task="regression", n_jobs=None, **config):
                super().__init__(task, **config)
                if task in REGRESSION:
                    self.estimator_class = ElasticNet

            @classmethod
            def search_space(cls, data_size, task):
                space = {
                    "alpha": {"domain": tune.uniform(lower=0.001, upper=10), "init_value": 1},
                    "l1_ratio": {"domain": tune.uniform(lower=0.001, upper=1), "init_value": 0.5},
                    "fit_intercept": {"domain": tune.choice([True, False])},
                    "max_iter": {"domain": tune.randint(lower=500, upper=2000), "init_value": 1000},
                    "tol": {"domain": tune.uniform(lower=1e-5, upper=1e-3), "init_value": 1e-4},
                    "selection": {"domain": tune.choice(["cyclic", "random"])},
                }
                return space

        return MyElasticNetRegression

    @classmethod
    def manual_hyper_parameters(cls) -> Dict:
        """Manual hyper-parameters specification."""
        print(f"[bold green]-*-*- {cls.name} - Hyper-parameters Specification -*-*-[/bold green]")
        hyper_parameters = elastic_net_manual_hyper_parameters()
        clear_output()
        return hyper_parameters

    @dispatch()
    def special_components(self, **kwargs) -> None:
        """Invoke all special application functions for this algorithms by Scikit-learn framework."""
        GEOPI_OUTPUT_ARTIFACTS_IMAGE_MODEL_OUTPUT_PATH = os.getenv("GEOPI_OUTPUT_ARTIFACTS_IMAGE_MODEL_OUTPUT_PATH")
        GEOPI_OUTPUT_ARTIFACTS_PATH = os.getenv("GEOPI_OUTPUT_ARTIFACTS_PATH")
        self._show_formula(
            coef=[self.model.coef_],
            intercept=self.model.intercept_,
            features_name=ElasticNetRegression.X_train.columns,
            regression_classification="Regression",
            y_train=ElasticNetRegression.y,
            algorithm_name=self.naming,
            local_path=GEOPI_OUTPUT_ARTIFACTS_PATH,
            mlflow_path="root",
        )
        columns_num = ElasticNetRegression.X.shape[1]
        if columns_num > 2:
            # choose one of dimensions to draw
            two_dimen_axis_index, two_dimen_data = self.choose_dimension_data(ElasticNetRegression.X_test, 1)
            self._plot_2d_scatter_diagram(
                feature_data=two_dimen_data,
                target_data=ElasticNetRegression.y_test,
                data_name=ElasticNetRegression.name_test,
                algorithm_name=self.naming,
                local_path=GEOPI_OUTPUT_ARTIFACTS_IMAGE_MODEL_OUTPUT_PATH,
                mlflow_path=MLFLOW_ARTIFACT_IMAGE_MODEL_OUTPUT_PATH,
                func_name=self.func[1],
            )
            # choose two of dimensions to draw
            three_dimen_axis_index, three_dimen_data = self.choose_dimension_data(ElasticNetRegression.X_test, 2)
            self._plot_3d_scatter_diagram(
                feature_data=three_dimen_data,
                target_data=ElasticNetRegression.y_test,
                data_name=ElasticNetRegression.name_test,
                algorithm_name=self.naming,
                local_path=GEOPI_OUTPUT_ARTIFACTS_IMAGE_MODEL_OUTPUT_PATH,
                mlflow_path=MLFLOW_ARTIFACT_IMAGE_MODEL_OUTPUT_PATH,
                func_name=self.func[2],
            )
        elif columns_num == 2:
            # choose one of dimensions to draw
            two_dimen_axis_index, two_dimen_data = self.choose_dimension_data(ElasticNetRegression.X_test, 1)
            self._plot_2d_scatter_diagram(
                feature_data=two_dimen_data,
                target_data=ElasticNetRegression.y_test,
                data_name=ElasticNetRegression.name_test,
                algorithm_name=self.naming,
                local_path=GEOPI_OUTPUT_ARTIFACTS_IMAGE_MODEL_OUTPUT_PATH,
                mlflow_path=MLFLOW_ARTIFACT_IMAGE_MODEL_OUTPUT_PATH,
                func_name=self.func[1],
            )
            # no need to choose
            self._plot_3d_scatter_diagram(
                feature_data=ElasticNetRegression.X_test,
                target_data=ElasticNetRegression.y_test,
                data_name=ElasticNetRegression.name_test,
                algorithm_name=self.naming,
                local_path=GEOPI_OUTPUT_ARTIFACTS_IMAGE_MODEL_OUTPUT_PATH,
                mlflow_path=MLFLOW_ARTIFACT_IMAGE_MODEL_OUTPUT_PATH,
                func_name=self.func[2],
            )
            self._plot_3d_surface_diagram(
                feature_data=ElasticNetRegression.X_test,
                target_data=ElasticNetRegression.y_test,
                data_name=ElasticNetRegression.name_test,
                y_test_predict=ElasticNetRegression.y_test_predict,
                algorithm_name=self.naming,
                local_path=GEOPI_OUTPUT_ARTIFACTS_IMAGE_MODEL_OUTPUT_PATH,
                mlflow_path=MLFLOW_ARTIFACT_IMAGE_MODEL_OUTPUT_PATH,
                func_name=self.func[4],
            )
        elif columns_num == 1:
            # no need to choose
            self._plot_2d_scatter_diagram(
                feature_data=ElasticNetRegression.X_test,
                target_data=ElasticNetRegression.y_test,
                data_name=ElasticNetRegression.name_test,
                algorithm_name=self.naming,
                local_path=GEOPI_OUTPUT_ARTIFACTS_IMAGE_MODEL_OUTPUT_PATH,
                mlflow_path=MLFLOW_ARTIFACT_IMAGE_MODEL_OUTPUT_PATH,
                func_name=self.func[1],
            )
            self._plot_2d_line_diagram(
                feature_data=ElasticNetRegression.X_test,
                target_data=ElasticNetRegression.y_test,
                data_name=ElasticNetRegression.name_test,
                y_test_predict=ElasticNetRegression.y_test_predict,
                algorithm_name=self.naming,
                local_path=GEOPI_OUTPUT_ARTIFACTS_IMAGE_MODEL_OUTPUT_PATH,
                mlflow_path=MLFLOW_ARTIFACT_IMAGE_MODEL_OUTPUT_PATH,
                func_name=self.func[3],
            )
        else:
            pass

    @dispatch(bool)
    def special_components(self, is_automl: bool, **kwargs) -> None:
        """Invoke all special application functions for this algorithms by FLAML framework."""
        GEOPI_OUTPUT_ARTIFACTS_IMAGE_MODEL_OUTPUT_PATH = os.getenv("GEOPI_OUTPUT_ARTIFACTS_IMAGE_MODEL_OUTPUT_PATH")
        GEOPI_OUTPUT_ARTIFACTS_PATH = os.getenv("GEOPI_OUTPUT_ARTIFACTS_PATH")
        self._show_formula(
            coef=[self.auto_model.coef_],
            intercept=self.auto_model.intercept_,
            features_name=ElasticNetRegression.X_train.columns,
            regression_classification="Regression",
            y_train=ElasticNetRegression.y,
            algorithm_name=self.naming,
            local_path=GEOPI_OUTPUT_ARTIFACTS_PATH,
            mlflow_path="root",
        )
        columns_num = ElasticNetRegression.X.shape[1]
        if columns_num > 2:
            # choose one of dimensions to draw
            two_dimen_axis_index, two_dimen_data = self.choose_dimension_data(ElasticNetRegression.X_test, 1)
            self._plot_2d_scatter_diagram(
                feature_data=two_dimen_data,
                target_data=ElasticNetRegression.y_test,
                data_name=ElasticNetRegression.name_test,
                algorithm_name=self.naming,
                local_path=GEOPI_OUTPUT_ARTIFACTS_IMAGE_MODEL_OUTPUT_PATH,
                mlflow_path=MLFLOW_ARTIFACT_IMAGE_MODEL_OUTPUT_PATH,
                func_name=self.func[1],
            )
            # choose two of dimensions to draw
            three_dimen_axis_index, three_dimen_data = self.choose_dimension_data(ElasticNetRegression.X_test, 2)
            self._plot_3d_scatter_diagram(
                feature_data=three_dimen_data,
                target_data=ElasticNetRegression.y_test,
                data_name=ElasticNetRegression.name_test,
                algorithm_name=self.naming,
                local_path=GEOPI_OUTPUT_ARTIFACTS_IMAGE_MODEL_OUTPUT_PATH,
                mlflow_path=MLFLOW_ARTIFACT_IMAGE_MODEL_OUTPUT_PATH,
                func_name=self.func[2],
            )
        elif columns_num == 2:
            # choose one of dimensions to draw
            two_dimen_axis_index, two_dimen_data = self.choose_dimension_data(ElasticNetRegression.X_test, 1)
            self._plot_2d_scatter_diagram(
                feature_data=two_dimen_data,
                target_data=ElasticNetRegression.y_test,
                data_name=ElasticNetRegression.name_test,
                algorithm_name=self.naming,
                local_path=GEOPI_OUTPUT_ARTIFACTS_IMAGE_MODEL_OUTPUT_PATH,
                mlflow_path=MLFLOW_ARTIFACT_IMAGE_MODEL_OUTPUT_PATH,
                func_name=self.func[1],
            )
            # no need to choose
            self._plot_3d_scatter_diagram(
                feature_data=ElasticNetRegression.X_test,
                target_data=ElasticNetRegression.y_test,
                data_name=ElasticNetRegression.name_test,
                algorithm_name=self.naming,
                local_path=GEOPI_OUTPUT_ARTIFACTS_IMAGE_MODEL_OUTPUT_PATH,
                mlflow_path=MLFLOW_ARTIFACT_IMAGE_MODEL_OUTPUT_PATH,
                func_name=self.func[2],
            )
            self._plot_3d_surface_diagram(
                feature_data=ElasticNetRegression.X_test,
                target_data=ElasticNetRegression.y_test,
                data_name=ElasticNetRegression.name_test,
                y_test_predict=ElasticNetRegression.y_test_predict,
                algorithm_name=self.naming,
                local_path=GEOPI_OUTPUT_ARTIFACTS_IMAGE_MODEL_OUTPUT_PATH,
                mlflow_path=MLFLOW_ARTIFACT_IMAGE_MODEL_OUTPUT_PATH,
                func_name=self.func[4],
            )
        elif columns_num == 1:
            # no need to choose
            self._plot_2d_scatter_diagram(
                feature_data=ElasticNetRegression.X_test,
                target_data=ElasticNetRegression.y_test,
                data_name=ElasticNetRegression.name_test,
                algorithm_name=self.naming,
                local_path=GEOPI_OUTPUT_ARTIFACTS_IMAGE_MODEL_OUTPUT_PATH,
                mlflow_path=MLFLOW_ARTIFACT_IMAGE_MODEL_OUTPUT_PATH,
                func_name=self.func[1],
            )
            self._plot_2d_line_diagram(
                feature_data=ElasticNetRegression.X_test,
                target_data=ElasticNetRegression.y_test,
                data_name=ElasticNetRegression.name_test,
                y_test_predict=ElasticNetRegression.y_test_predict,
                algorithm_name=self.naming,
                local_path=GEOPI_OUTPUT_ARTIFACTS_IMAGE_MODEL_OUTPUT_PATH,
                mlflow_path=MLFLOW_ARTIFACT_IMAGE_MODEL_OUTPUT_PATH,
                func_name=self.func[3],
            )
        else:
            pass


class SGDRegression(LinearWorkflowMixin, RegressionWorkflowBase):
    """The automation workflow of using Stochastic Gradient Descent - SGD algorithm to make insightful products."""

    name = "SGD Regression"
    special_function = [
        SGDSpecialFunction.SGD_REGRESSION_FORMULA.value,
        RegressionSpecialFunction.TWO_DIMENSIONAL_SCATTER_DIAGRAM.value,
        RegressionSpecialFunction.THREE_DIMENSIONAL_SCATTER_DIAGRAM.value,
        RegressionSpecialFunction.TWO_DIMENSIONAL_LINE_DIAGRAM.value,
        RegressionSpecialFunction.THREE_DIMENSIONAL_SURFACE_DIAGRAM.value,
    ]
    # ["SGD Regression Formula", "2D Scatter Diagram", "3D Scatter Diagram", "2D Line Diagram", "3D Surface Diagram"]

    def __init__(
        self,
        loss: str = "squared_error",
        penalty: str = "l2",
        alpha: float = 0.0001,
        l1_ratio: float = 0.15,
        fit_intercept: bool = True,
        max_iter: int = 1000,
        tol: Union[float, None] = 0.001,
        shuffle: bool = True,
        verbose: int = 0,
        epsilon: float = 0.1,
        random_state: Optional[int] = None,
        learning_rate: str = "invscaling",
        eta0: float = 0.01,
        power_t: float = 0.25,
        early_stopping: bool = False,
        validation_fraction: float = 0.1,
        n_iter_no_change: int = 5,
        warm_start: bool = False,
        average: Union[bool, int] = False,
    ) -> None:
        """
        Parameters
        ----------
        loss : str, default='squared_error'
            The loss function to be used. The possible values are 'squared_error',
            'huber', 'epsilon_insensitive', or 'squared_epsilon_insensitive'
            The 'squared_error' refers to the ordinary least squares fit.
            'huber' modifies 'squared_error' to focus less on getting outliers
            correct by switching from squared to linear loss past a distance of
            epsilon. 'epsilon_insensitive' ignores errors less than epsilon and is
            linear past that; this is the loss function used in SVR.
            'squared_epsilon_insensitive' is the same but becomes squared loss past
            a tolerance of epsilon.
            More details about the losses formulas can be found in the
            :ref:`User Guide <sgd_mathematical_formulation>`.

        penalty : {'l2', 'l1', 'elasticnet', None}, default='l2'
            The penalty (aka regularization term) to be used. Defaults to 'l2'
            which is the standard regularizer for linear SVM models. 'l1' and
            'elasticnet' might bring sparsity to the model (feature selection)
            not achievable with 'l2'. No penalty is added when set to `None`.

        alpha : float, default=0.0001
            Constant that multiplies the regularization term. The higher the
            value, the stronger the regularization.
            Also used to compute the learning rate when set to `learning_rate` is
            set to 'optimal'.

        l1_ratio : float, default=0.15
            The Elastic Net mixing parameter, with 0 <= l1_ratio <= 1.
            l1_ratio=0 corresponds to L2 penalty, l1_ratio=1 to L1.
            Only used if `penalty` is 'elasticnet'.

        fit_intercept : bool, default=True
            Whether the intercept should be estimated or not. If False, the
            data is assumed to be already centered.

        max_iter : int, default=1000
            The maximum number of passes over the training data (aka epochs).
            It only impacts the behavior in the ``fit`` method, and not the
            :meth:`partial_fit` method.
            .. versionadded:: 0.19

        tol : float or None, default=1e-3
            The stopping criterion. If it is not None, training will stop
            when (loss > best_loss - tol) for ``n_iter_no_change`` consecutive
            epochs.
            Convergence is checked against the training loss or the
            validation loss depending on the `early_stopping` parameter.
            .. versionadded:: 0.19

        shuffle : bool, default=True
            Whether or not the training data should be shuffled after each epoch.

        verbose : int, default=0
            The verbosity level.

        epsilon : float, default=0.1
            Epsilon in the epsilon-insensitive loss functions; only if `loss` is
            'huber', 'epsilon_insensitive', or 'squared_epsilon_insensitive'.
            For 'huber', determines the threshold at which it becomes less
            important to get the prediction exactly right.
            For epsilon-insensitive, any differences between the current prediction
            and the correct label are ignored if they are less than this threshold.

        random_state : int, RandomState instance, default=None
            Used for shuffling the data, when ``shuffle`` is set to ``True``.
            Pass an int for reproducible output across multiple function calls.
            See :term:`Glossary <random_state>`.

        learning_rate : str, default='invscaling'
            The learning rate schedule:
            - 'constant': `eta = eta0`
            - 'optimal': `eta = 1.0 / (alpha * (t + t0))`
            where t0 is chosen by a heuristic proposed by Leon Bottou.
            - 'invscaling': `eta = eta0 / pow(t, power_t)`
            - 'adaptive': eta = eta0, as long as the training keeps decreasing.
            Each time n_iter_no_change consecutive epochs fail to decrease the
            training loss by tol or fail to increase validation score by tol if
            early_stopping is True, the current learning rate is divided by 5.
                .. versionadded:: 0.20
                    Added 'adaptive' option

        eta0 : float, default=0.01
            The initial learning rate for the 'constant', 'invscaling' or
            'adaptive' schedules. The default value is 0.01.

        power_t : float, default=0.25
            The exponent for inverse scaling learning rate.

        early_stopping : bool, default=False
            Whether to use early stopping to terminate training when validation
            score is not improving. If set to True, it will automatically set aside
            a fraction of training data as validation and terminate
            training when validation score returned by the `score` method is not
            improving by at least `tol` for `n_iter_no_change` consecutive
            epochs.
            .. versionadded:: 0.20
                Added 'early_stopping' option

        validation_fraction : float, default=0.1
            The proportion of training data to set aside as validation set for
            early stopping. Must be between 0 and 1.
            Only used if `early_stopping` is True.
            .. versionadded:: 0.20
                Added 'validation_fraction' option

        n_iter_no_change : int, default=5
            Number of iterations with no improvement to wait before stopping
            fitting.
            Convergence is checked against the training loss or the
            validation loss depending on the `early_stopping` parameter.
            .. versionadded:: 0.20
                Added 'n_iter_no_change' option

        warm_start : bool, default=False
            When set to True, reuse the solution of the previous call to fit as
            initialization, otherwise, just erase the previous solution.
            See :term:`the Glossary <warm_start>`.
            Repeatedly calling fit or partial_fit when warm_start is True can
            result in a different solution than when calling fit a single time
            because of the way the data is shuffled.
            If a dynamic learning rate is used, the learning rate is adapted
            depending on the number of samples already seen. Calling ``fit`` resets
            this counter, while ``partial_fit``  will result in increasing the
            existing counter.

        average : bool or int, default=False
            When set to True, computes the averaged SGD weights across all
            updates and stores the result in the ``coef_`` attribute. If set to
            an int greater than 1, averaging will begin once the total number of
            samples seen reaches `average`. So ``average=10`` will begin
            averaging after seeing 10 samples.

        References
        ----------
        Scikit-learn API: sklearn.linear_model.SGDRegressor
        https://scikit-learn.org/stable/modules/generated/sklearn.linear_model.SGDRegressor.html
        """
        super().__init__()
        self.loss = loss
        self.penalty = penalty
        self.alpha = alpha
        self.l1_ratio = l1_ratio
        self.fit_intercept = fit_intercept
        self.max_iter = max_iter
        self.tol = tol
        self.shuffle = shuffle
        self.verbose = verbose
        self.epsilon = epsilon
        self.learning_rate = learning_rate
        self.eta0 = eta0
        self.power_t = power_t
        self.early_stopping = early_stopping
        self.validation_fraction = validation_fraction
        self.n_iter_no_change = n_iter_no_change
        self.warm_start = warm_start
        self.average = average

        if random_state:
            self.random_state = random_state

        # If 'random_state' is None, 'self.random_state' comes from the parent class 'WorkflowBase'
        self.model = SGDRegressor(
            loss=self.loss,
            penalty=self.penalty,
            alpha=self.alpha,
            l1_ratio=self.l1_ratio,
            fit_intercept=self.fit_intercept,
            max_iter=self.max_iter,
            tol=self.tol,
            shuffle=self.shuffle,
            verbose=self.verbose,
            epsilon=self.epsilon,
            random_state=self.random_state,
            learning_rate=self.learning_rate,
            eta0=self.eta0,
            power_t=self.power_t,
            early_stopping=self.early_stopping,
            validation_fraction=self.validation_fraction,
            n_iter_no_change=self.n_iter_no_change,
            warm_start=self.warm_start,
            average=self.average,
        )

        self.naming = SGDRegression.name
        self.func = SGDRegression.special_function
        self.customized = True
        self.customized_name = "SGD Regression"

    @property
    def settings(self) -> Dict:
        """The configuration of SGD to implement AutoML by FLAML framework."""
        configuration = {
            "time_budget": 10,  # total running time in seconds
            "metric": "r2",
            "estimator_list": [self.customized_name],  # list of ML learners
            "task": "regression",  # task type
            # "log_file_name": f'{self.naming} - automl.log',  # flaml log file
            # "log_training_metric": True,  # whether to log training metric
        }
        return configuration

    @property
    def customization(self) -> object:
        """The customized SGD of FLAML framework."""
        from flaml import tune
        from flaml.data import REGRESSION
        from flaml.model import SKLearnEstimator
        from sklearn.linear_model import SGDRegressor

        class MySGDRegression(SKLearnEstimator):
            def __init__(self, task="regression", n_jobs=None, **config):
                super().__init__(task, **config)
                if task in REGRESSION:
                    self.estimator_class = SGDRegressor

            @classmethod
            def search_space(cls, data_size, task):
                space = {
                    "loss": {"domain": tune.choice(["squared_error", "huber", "epsilon_insensitive", "squared_epsilon_insensitive"]), "init_value": "squared_error"},
                    "penalty": {"domain": tune.choice(["l2", "l1", "elasticnet", None]), "init_value": "l2"},
                    "alpha": {"domain": tune.loguniform(lower=0.0001, upper=1), "init_value": 0.0001},
                    "fit_intercept": {"domain": tune.choice([True, False]), "init_value": True},
                    "max_iter": {"domain": tune.randint(lower=50, upper=1000), "init_value": 1000},
                    "tol": {"domain": tune.loguniform(lower=0.000001, upper=0.001), "init_value": 0.001},
                    "shuffle": {"domain": tune.choice([True, False]), "init_value": True},
                    "learning_rate": {"domain": tune.choice(["constant", "optimal", "invscaling", "adaptive"]), "init_value": "invscaling"},
                    "eta0": {"domain": tune.loguniform(lower=0.0001, upper=0.1), "init_value": 0.01},
                    "power_t": {"domain": tune.uniform(lower=0.1, upper=0.9), "init_value": 0.25},
                    "l1_ratio": {"domain": tune.uniform(lower=0, upper=1), "init_value": 0.15},
                }
                return space

        return MySGDRegression

    @classmethod
    def manual_hyper_parameters(cls) -> Dict:
        """Manual hyper-parameters specification."""
        print(f"[bold green]-*-*- {cls.name} - Hyper-parameters Specification -*-*-[/bold green]")
        hyper_parameters = sgd_regression_manual_hyper_parameters()
        clear_output()
        return hyper_parameters

    @dispatch()
    def special_components(self, **kwargs) -> None:
        """Invoke all special application functions for this algorithms by Scikit-learn framework."""
        GEOPI_OUTPUT_ARTIFACTS_IMAGE_MODEL_OUTPUT_PATH = os.getenv("GEOPI_OUTPUT_ARTIFACTS_IMAGE_MODEL_OUTPUT_PATH")
        GEOPI_OUTPUT_ARTIFACTS_PATH = os.getenv("GEOPI_OUTPUT_ARTIFACTS_PATH")
        self._show_formula(
            coef=[self.model.coef_],
            intercept=self.model.intercept_,
            features_name=SGDRegression.X_train.columns,
            regression_classification="Regression",
            y_train=SGDRegression.y,
            algorithm_name=self.naming,
            local_path=GEOPI_OUTPUT_ARTIFACTS_PATH,
            mlflow_path="root",
        )
        columns_num = SGDRegression.X.shape[1]
        if columns_num > 2:
            # choose one of dimensions to draw
            two_dimen_axis_index, two_dimen_data = self.choose_dimension_data(SGDRegression.X_test, 1)
            self._plot_2d_scatter_diagram(
                feature_data=two_dimen_data,
                target_data=SGDRegression.y_test,
                data_name=SGDRegression.name_test,
                algorithm_name=self.naming,
                local_path=GEOPI_OUTPUT_ARTIFACTS_IMAGE_MODEL_OUTPUT_PATH,
                mlflow_path=MLFLOW_ARTIFACT_IMAGE_MODEL_OUTPUT_PATH,
                func_name=self.func[1],
            )
            # choose two of dimensions to draw
            three_dimen_axis_index, three_dimen_data = self.choose_dimension_data(SGDRegression.X_test, 2)
            self._plot_3d_scatter_diagram(
                feature_data=three_dimen_data,
                target_data=SGDRegression.y_test,
                data_name=SGDRegression.name_test,
                algorithm_name=self.naming,
                local_path=GEOPI_OUTPUT_ARTIFACTS_IMAGE_MODEL_OUTPUT_PATH,
                mlflow_path=MLFLOW_ARTIFACT_IMAGE_MODEL_OUTPUT_PATH,
                func_name=self.func[2],
            )
        elif columns_num == 2:
            # choose one of dimensions to draw
            two_dimen_axis_index, two_dimen_data = self.choose_dimension_data(SGDRegression.X_test, 1)
            self._plot_2d_scatter_diagram(
                feature_data=two_dimen_data,
                target_data=SGDRegression.y_test,
                data_name=SGDRegression.name_test,
                algorithm_name=self.naming,
                local_path=GEOPI_OUTPUT_ARTIFACTS_IMAGE_MODEL_OUTPUT_PATH,
                mlflow_path=MLFLOW_ARTIFACT_IMAGE_MODEL_OUTPUT_PATH,
                func_name=self.func[1],
            )
            # no need to choose
            self._plot_3d_scatter_diagram(
                feature_data=SGDRegression.X_test,
                target_data=SGDRegression.y_test,
                data_name=SGDRegression.name_test,
                algorithm_name=self.naming,
                local_path=GEOPI_OUTPUT_ARTIFACTS_IMAGE_MODEL_OUTPUT_PATH,
                mlflow_path=MLFLOW_ARTIFACT_IMAGE_MODEL_OUTPUT_PATH,
                func_name=self.func[2],
            )
            self._plot_3d_surface_diagram(
                feature_data=SGDRegression.X_test,
                target_data=SGDRegression.y_test,
                y_test_predict=SGDRegression.y_test_predict,
                data_name=SGDRegression.name_test,
                algorithm_name=self.naming,
                local_path=GEOPI_OUTPUT_ARTIFACTS_IMAGE_MODEL_OUTPUT_PATH,
                mlflow_path=MLFLOW_ARTIFACT_IMAGE_MODEL_OUTPUT_PATH,
                func_name=self.func[4],
            )
        elif columns_num == 1:
            # no need to choose
            self._plot_2d_scatter_diagram(
                feature_data=SGDRegression.X_test,
                target_data=SGDRegression.y_test,
                data_name=SGDRegression.name_test,
                algorithm_name=self.naming,
                local_path=GEOPI_OUTPUT_ARTIFACTS_IMAGE_MODEL_OUTPUT_PATH,
                mlflow_path=MLFLOW_ARTIFACT_IMAGE_MODEL_OUTPUT_PATH,
                func_name=self.func[1],
            )
            self._plot_2d_line_diagram(
                feature_data=SGDRegression.X_test,
                target_data=SGDRegression.y_test,
                y_test_predict=SGDRegression.y_test_predict,
                data_name=SGDRegression.name_test,
                algorithm_name=self.naming,
                local_path=GEOPI_OUTPUT_ARTIFACTS_IMAGE_MODEL_OUTPUT_PATH,
                mlflow_path=MLFLOW_ARTIFACT_IMAGE_MODEL_OUTPUT_PATH,
                func_name=self.func[3],
            )
        else:
            pass

    @dispatch(bool)
    def special_components(self, is_automl: bool, **kwargs) -> None:
        """Invoke all special application functions for this algorithms by Scikit-learn framework."""
        GEOPI_OUTPUT_ARTIFACTS_IMAGE_MODEL_OUTPUT_PATH = os.getenv("GEOPI_OUTPUT_ARTIFACTS_IMAGE_MODEL_OUTPUT_PATH")
        GEOPI_OUTPUT_ARTIFACTS_PATH = os.getenv("GEOPI_OUTPUT_ARTIFACTS_PATH")
        self._show_formula(
            coef=[self.auto_model.coef_],
            intercept=self.auto_model.intercept_,
            features_name=SGDRegression.X_train.columns,
            regression_classification="Regression",
            y_train=SGDRegression.y,
            algorithm_name=self.naming,
            local_path=GEOPI_OUTPUT_ARTIFACTS_PATH,
            mlflow_path="root",
        )
        columns_num = SGDRegression.X.shape[1]
        if columns_num > 2:
            # choose one of dimensions to draw
            two_dimen_axis_index, two_dimen_data = self.choose_dimension_data(SGDRegression.X_test, 1)
            self._plot_2d_scatter_diagram(
                feature_data=two_dimen_data,
                target_data=SGDRegression.y_test,
                data_name=SGDRegression.name_test,
                algorithm_name=self.naming,
                local_path=GEOPI_OUTPUT_ARTIFACTS_IMAGE_MODEL_OUTPUT_PATH,
                mlflow_path=MLFLOW_ARTIFACT_IMAGE_MODEL_OUTPUT_PATH,
                func_name=self.func[1],
            )
            # choose two of dimensions to draw
            three_dimen_axis_index, three_dimen_data = self.choose_dimension_data(SGDRegression.X_test, 2)
            self._plot_3d_scatter_diagram(
                feature_data=three_dimen_data,
                target_data=SGDRegression.y_test,
                data_name=SGDRegression.name_test,
                algorithm_name=self.naming,
                local_path=GEOPI_OUTPUT_ARTIFACTS_IMAGE_MODEL_OUTPUT_PATH,
                mlflow_path=MLFLOW_ARTIFACT_IMAGE_MODEL_OUTPUT_PATH,
                func_name=self.func[2],
            )
        elif columns_num == 2:
            # choose one of dimensions to draw
            two_dimen_axis_index, two_dimen_data = self.choose_dimension_data(SGDRegression.X_test, 1)
            self._plot_2d_scatter_diagram(
                feature_data=two_dimen_data,
                target_data=SGDRegression.y_test,
                data_name=SGDRegression.name_test,
                algorithm_name=self.naming,
                local_path=GEOPI_OUTPUT_ARTIFACTS_IMAGE_MODEL_OUTPUT_PATH,
                mlflow_path=MLFLOW_ARTIFACT_IMAGE_MODEL_OUTPUT_PATH,
                func_name=self.func[1],
            )
            # no need to choose
            self._plot_3d_scatter_diagram(
                feature_data=SGDRegression.X_test,
                target_data=SGDRegression.y_test,
                data_name=SGDRegression.name_test,
                algorithm_name=self.naming,
                local_path=GEOPI_OUTPUT_ARTIFACTS_IMAGE_MODEL_OUTPUT_PATH,
                mlflow_path=MLFLOW_ARTIFACT_IMAGE_MODEL_OUTPUT_PATH,
                func_name=self.func[2],
            )
            self._plot_3d_surface_diagram(
                feature_data=SGDRegression.X_test,
                target_data=SGDRegression.y_test,
                y_test_predict=SGDRegression.y_test_predict,
                data_name=SGDRegression.name_test,
                algorithm_name=self.naming,
                local_path=GEOPI_OUTPUT_ARTIFACTS_IMAGE_MODEL_OUTPUT_PATH,
                mlflow_path=MLFLOW_ARTIFACT_IMAGE_MODEL_OUTPUT_PATH,
                func_name=self.func[4],
            )
        elif columns_num == 1:
            # no need to choose
            self._plot_2d_scatter_diagram(
                feature_data=SGDRegression.X_test,
                target_data=SGDRegression.y_test,
                data_name=SGDRegression.name_test,
                algorithm_name=self.naming,
                local_path=GEOPI_OUTPUT_ARTIFACTS_IMAGE_MODEL_OUTPUT_PATH,
                mlflow_path=MLFLOW_ARTIFACT_IMAGE_MODEL_OUTPUT_PATH,
                func_name=self.func[1],
            )
            self._plot_2d_line_diagram(
                feature_data=SGDRegression.X_test,
                target_data=SGDRegression.y_test,
                y_test_predict=SGDRegression.y_test_predict,
                data_name=SGDRegression.name_test,
                algorithm_name=self.naming,
                local_path=GEOPI_OUTPUT_ARTIFACTS_IMAGE_MODEL_OUTPUT_PATH,
                mlflow_path=MLFLOW_ARTIFACT_IMAGE_MODEL_OUTPUT_PATH,
                func_name=self.func[3],
            )
        else:
            pass


class BayesianRidgeRegression(RegressionWorkflowBase):
    """The automation workflow of using Bayesian ridge regression  algorithm to make insightful products."""

    name = "BayesianRidge Regression"
    special_function = []

    def __init__(
        self,
        tol: float = 0.001,
        alpha_1: float = 0.000001,
        alpha_2: float = 0.000001,
        lambda_1: float = 0.000001,
        lambda_2: float = 0.000001,
        alpha_init: float = None,
        lambda_init: float = None,
        compute_score: bool = False,
        fit_intercept: bool = True,
        copy_X: bool = True,
        verbose: bool = False,
    ) -> None:
        """
        Parameters
        ------------
        max_iter : int, default=None
        Maximum number of iterations over the complete dataset before stopping independently of any early stopping criterion. If , it corresponds to .Nonemax_iter=300

        Changed in version 1.3.

        tol : float, default=1e-3
        Stop the algorithm if w has converged.

        alpha_1 : float, default=1e-6
        Hyper-parameter : shape parameter for the Gamma distribution prior over the alpha parameter.

        alpha_2 : float, default=1e-6
        Hyper-parameter : inverse scale parameter (rate parameter) for the Gamma distribution prior over the alpha parameter.

        lambda_1 : float, default=1e-6
        Hyper-parameter : shape parameter for the Gamma distribution prior over the lambda parameter.

        lambda_2 : float, default=1e-6
        Hyper-parameter : inverse scale parameter (rate parameter) for the Gamma distribution prior over the lambda parameter.

        alpha_init : float, default=None
        Initial value for alpha (precision of the noise). If not set, alpha_init is 1/Var(y).

        New in version 0.22.

        lambda_init : float, default=None
        Initial value for lambda (precision of the weights). If not set, lambda_init is 1.

        New in version 0.22.

        compute_score : bool, default=False
        If True, compute the log marginal likelihood at each iteration of the optimization.

        fit_intercept : bool, default=True
        Whether to calculate the intercept for this model. The intercept is not treated as a probabilistic parameter and
        thus has no associated variance. If set to False, no intercept will be used in calculations (i.e. data is expect
        ed to be centered).

        copy_X : bool, default=True
        If True, X will be copied; else, it may be overwritten.

        verbose : bool, default=False
        Verbose mode when fitting the model.

        n_iter : int
        Maximum number of iterations. Should be greater than or equal to 1.

        References
        ----------
        Scikit-learn API: sklearn.linear_model.BayesianRidge
        https://scikit-learn.org/stable/modules/generated/sklearn.linear_model.BayesianRidge.html
        """
        super().__init__()
        self.tol = tol
        self.alpha_1 = alpha_1
        self.alpha_2 = alpha_2
        self.lambda_1 = lambda_1
        self.lambda_2 = lambda_2
        self.alpha_init = alpha_init
        self.lambda_init = lambda_init
        self.compute_score = compute_score
        self.fit_intercept = fit_intercept
        self.copy_X = copy_X
        self.verbose = verbose

        self.model = BayesianRidge(
            tol=self.tol,
            alpha_1=self.alpha_1,
            alpha_2=self.alpha_2,
            lambda_1=self.lambda_1,
            lambda_2=self.lambda_2,
            alpha_init=self.alpha_init,
            lambda_init=self.lambda_init,
            compute_score=self.compute_score,
            fit_intercept=self.compute_score,
            copy_X=self.copy_X,
            verbose=self.verbose,
        )

        self.naming = BayesianRidgeRegression.name
        self.customized = True
        self.customized_name = "BayesianRidge Regression"

    @property
    def settings(self) -> Dict:
        """The configuration of BayesianRidge to implement AutoML by FLAML framework."""
        configuration = {
            "time_budget": 10,  # total running time in seconds
            "metric": "r2",
            "estimator_list": [self.customized_name],  # list of ML learners
            "task": "regression",  # task type
            # "log_file_name": f'{self.naming} - automl.log',  # flaml log file
            # "log_training_metric": True,  # whether to log training metric
        }
        return configuration

    @property
    def customization(self) -> object:
        """The customized BayesianRidge of FLAML framework."""
        from flaml import tune
        from flaml.data import REGRESSION
        from flaml.model import SKLearnEstimator
        from sklearn.linear_model import BayesianRidge

        class MyBayesianRidgeRegression(SKLearnEstimator):
            def __init__(self, task="regression", n_jobs=None, **config):
                super().__init__(task, **config)
                if task in REGRESSION:
                    self.estimator_class = BayesianRidge

            @classmethod
            def search_space(cls, data_size, task):
                space = {
                    "tol": {"domain": tune.loguniform(lower=0.000001, upper=0.001), "init_value": 0.001},
                    "alpha_1": {"domain": tune.loguniform(lower=0.0001, upper=1), "init_value": 0.000001},
                    "alpha_2": {"domain": tune.loguniform(lower=0.0001, upper=1), "init_value": 0.000001},
                    "lambda_1": {"domain": tune.loguniform(lower=0.0001, upper=1), "init_value": 0.000001},
                    "lambda_2": {"domain": tune.loguniform(lower=0.0001, upper=1), "init_value": 0.000001},
                    "alpha_init": {"domain": tune.loguniform(lower=0.0001, upper=1), "init_value": 0.000001},
                    "lambda_init": {"domain": tune.loguniform(lower=0.0001, upper=1), "init_value": 0.000001},
                    "compute_score": {"domain": tune.choice([True, False]), "init_value": False},
                    "fit_intercept": {"domain": tune.choice([True, False]), "init_value": True},
                    "copy_X": {"domain": tune.choice([True, False]), "init_value": True},
                    "verbose": {"domain": tune.choice([True, False]), "init_value": False},
                }
                return space

        return MyBayesianRidgeRegression

    @classmethod
    def manual_hyper_parameters(cls) -> Dict:
        """Manual hyper-parameters specification."""
        print(f"[bold green]-*-*- {cls.name} - Hyper-parameters Specification -*-*-[/bold green]")
        hyper_parameters = bayesian_ridge_manual_hyper_parameters()
        clear_output()
        return hyper_parameters

    @dispatch()
    def special_components(self, **kwargs) -> None:
        pass

    @dispatch(bool)
    def special_components(self, is_automl: bool, **kwargs) -> None:
        pass


class RidgeRegression(LinearWorkflowMixin, RegressionWorkflowBase):
    """The automation workflow of using Lasso to make insightful products."""

    name = "Ridge Regression"
    special_function = [
        RidgeSpecialFunction.RIDGE_REGRESSION_FORMULA.value,
        RegressionSpecialFunction.TWO_DIMENSIONAL_SCATTER_DIAGRAM.value,
        RegressionSpecialFunction.THREE_DIMENSIONAL_SCATTER_DIAGRAM.value,
        RegressionSpecialFunction.TWO_DIMENSIONAL_LINE_DIAGRAM.value,
        RegressionSpecialFunction.THREE_DIMENSIONAL_SURFACE_DIAGRAM.value,
    ]
    # ["Ridge Regression Formula", "2D Scatter Diagram", "3D Scatter Diagram", "2D Line Diagram", "3D Surface Diagram"]

    def __init__(
        self,
        alpha: float = 1.0,
        *,
        fit_intercept: bool = True,
        copy_X: bool = True,
        max_iter: int = 1000,
        tol: float = 1e-4,
        solver: str = "auto",
        positive: bool = False,
        random_state: Optional[int] = None,
    ) -> None:
        """
        Parameters
        ----------
        alpha : {float, ndarray of shape (n_targets,)}, default=1.0
            Constant that multiplies the L2 term, controlling regularization
            strength. `alpha` must be a non-negative float i.e. in `[0, inf)`.

            When `alpha = 0`, the objective is equivalent to ordinary least
            squares, solved by the :class:`LinearRegression` object. For numerical
            reasons, using `alpha = 0` with the `Ridge` object is not advised.
            Instead, you should use the :class:`LinearRegression` object.

            If an array is passed, penalties are assumed to be specific to the
            targets. Hence they must correspond in number.

        fit_intercept : bool, default=True
            Whether to fit the intercept for this model. If set
            to false, no intercept will be used in calculations
            (i.e. ``X`` and ``y`` are expected to be centered).

        copy_X : bool, default=True
            If True, X will be copied; else, it may be overwritten.

        max_iter : int, default=None
            Maximum number of iterations for conjugate gradient solver.
            For 'sparse_cg' and 'lsqr' solvers, the default value is determined
            by scipy.sparse.linalg. For 'sag' solver, the default value is 1000.
            For 'lbfgs' solver, the default value is 15000.

        tol : float, default=1e-4
            The precision of the solution (`coef_`) is determined by `tol` which
            specifies a different convergence criterion for each solver:

            - 'svd': `tol` has no impact.

            - 'cholesky': `tol` has no impact.

            - 'sparse_cg': norm of residuals smaller than `tol`.

            - 'lsqr': `tol` is set as atol and btol of scipy.sparse.linalg.lsqr,
              which control the norm of the residual vector in terms of the norms of
              matrix and coefficients.

            - 'sag' and 'saga': relative change of coef smaller than `tol`.

            - 'lbfgs': maximum of the absolute (projected) gradient=max|residuals|
              smaller than `tol`.

            .. versionchanged:: 1.2
               Default value changed from 1e-3 to 1e-4 for consistency with other linear
               models.

        solver : {'auto', 'svd', 'cholesky', 'lsqr', 'sparse_cg', \
                'sag', 'saga', 'lbfgs'}, default='auto'
            Solver to use in the computational routines:

            - 'auto' chooses the solver automatically based on the type of data.

            - 'svd' uses a Singular Value Decomposition of X to compute the Ridge
              coefficients. It is the most stable solver, in particular more stable
              for singular matrices than 'cholesky' at the cost of being slower.

            - 'cholesky' uses the standard scipy.linalg.solve function to
              obtain a closed-form solution.

            - 'sparse_cg' uses the conjugate gradient solver as found in
              scipy.sparse.linalg.cg. As an iterative algorithm, this solver is
              more appropriate than 'cholesky' for large-scale data
              (possibility to set `tol` and `max_iter`).

            - 'lsqr' uses the dedicated regularized least-squares routine
              scipy.sparse.linalg.lsqr. It is the fastest and uses an iterative
              procedure.

            - 'sag' uses a Stochastic Average Gradient descent, and 'saga' uses
              its improved, unbiased version named SAGA. Both methods also use an
              iterative procedure, and are often faster than other solvers when
              both n_samples and n_features are large. Note that 'sag' and
              'saga' fast convergence is only guaranteed on features with
              approximately the same scale. You can preprocess the data with a
              scaler from sklearn.preprocessing.

            - 'lbfgs' uses L-BFGS-B algorithm implemented in
              `scipy.optimize.minimize`. It can be used only when `positive`
              is True.

            All solvers except 'svd' support both dense and sparse data. However, only
            'lsqr', 'sag', 'sparse_cg', and 'lbfgs' support sparse input when
            `fit_intercept` is True.

            .. versionadded:: 0.17
               Stochastic Average Gradient descent solver.
            .. versionadded:: 0.19
               SAGA solver.

        positive : bool, default=False
            When set to ``True``, forces the coefficients to be positive.
            Only 'lbfgs' solver is supported in this case.

        random_state : int, RandomState instance, default=None
            Used when ``solver`` == 'sag' or 'saga' to shuffle the data.
            See :term:`Glossary <random_state>` for details.

            .. versionadded:: 0.17
               `random_state` to support Stochastic Average Gradient.

        References
        ----------
        Scikit-learn API: sklearn.linear_model.Lasso
        https://scikit-learn.org/stable/modules/generated/sklearn.linear_model.Ridge.html

        """
        super().__init__()
        self.alpha = alpha
        self.fit_intercept = fit_intercept
        self.copy_X = copy_X
        self.max_iter = max_iter
        self.tol = tol
        self.solver = solver
        self.positive = positive
        self.random_state = random_state

        self.model = Ridge(
            alpha=self.alpha,
            fit_intercept=self.fit_intercept,
            copy_X=self.copy_X,
            max_iter=self.max_iter,
            tol=self.tol,
            solver=self.solver,
            positive=self.positive,
            random_state=self.random_state,
        )

        self.naming = RidgeRegression.name
        self.func = RidgeRegression.special_function
        self.customized = True
        self.customized_name = "Ridge"

    @property
    def settings(self) -> Dict:
        """The configuration of Ridge to implement AutoML by FLAML framework."""
        configuration = {
            "time_budget": 10,  # total running time in seconds
            "metric": "r2",
            "estimator_list": [self.customized_name],  # list of ML learners
            "task": "regression",  # task type
            # "log_file_name": f'{self.naming} - automl.log',  # flaml log file
            # "log_training_metric": True,  # whether to log training metric
        }
        return configuration

    @property
    def customization(self) -> object:
        """The customized Ridge of FLAML framework."""
        from flaml import tune
        from flaml.data import REGRESSION
        from flaml.model import SKLearnEstimator
        from sklearn.linear_model import Ridge

        class MyRidgeRegression(SKLearnEstimator):
            def __init__(self, task="regression", n_jobs=None, **config):
                super().__init__(task, **config)
                if task in REGRESSION:
                    self.estimator_class = Ridge

            @classmethod
            def search_space(cls, data_size, task):
                space = {
                    "alpha": {"domain": tune.uniform(lower=0.001, upper=10), "init_value": 1},
                    "fit_intercept": {"domain": tune.choice([True, False])},
                    "max_iter": {"domain": tune.randint(lower=500, upper=2000), "init_value": 1000},
                    "tol": {"domain": tune.uniform(lower=1e-5, upper=1e-3), "init_value": 1e-4},
                    # "selection": {"domain": tune.choice(["cyclic", "random"])},
                    # "random_state": {'domain': tune.choice(["", ""])}
                }
                return space

        return MyRidgeRegression

    @classmethod
    def manual_hyper_parameters(cls) -> Dict:
        """Manual hyper-parameters specification."""
        print(f"[bold green]-*-*- {cls.name} - Hyper-parameters Specification -*-*-[/bold green]")
        hyper_parameters = ridge_regression_manual_hyper_parameters()
        clear_output()
        return hyper_parameters

    @dispatch()
    def special_components(self, **kwargs) -> None:
        """Invoke all special application functions for this algorithms by Scikit-learn framework."""
        GEOPI_OUTPUT_ARTIFACTS_IMAGE_MODEL_OUTPUT_PATH = os.getenv("GEOPI_OUTPUT_ARTIFACTS_IMAGE_MODEL_OUTPUT_PATH")
        GEOPI_OUTPUT_ARTIFACTS_PATH = os.getenv("GEOPI_OUTPUT_ARTIFACTS_PATH")
        self._show_formula(
            coef=[self.model.coef_],
            intercept=self.model.intercept_,
            features_name=RidgeRegression.X_train.columns,
            regression_classification="Regression",
            y_train=RidgeRegression.y,
            algorithm_name=self.naming,
            local_path=GEOPI_OUTPUT_ARTIFACTS_PATH,
            mlflow_path="root",
        )
        columns_num = RidgeRegression.X.shape[1]
        if columns_num > 2:
            # choose one of dimensions to draw
            two_dimen_axis_index, two_dimen_data = self.choose_dimension_data(RidgeRegression.X_test, 1)
            self._plot_2d_scatter_diagram(
                feature_data=two_dimen_data,
                target_data=RidgeRegression.y_test,
                data_name=RidgeRegression.name_test,
                algorithm_name=self.naming,
                local_path=GEOPI_OUTPUT_ARTIFACTS_IMAGE_MODEL_OUTPUT_PATH,
                mlflow_path=MLFLOW_ARTIFACT_IMAGE_MODEL_OUTPUT_PATH,
                func_name=self.func[1],
            )
            # choose two of dimensions to draw
            three_dimen_axis_index, three_dimen_data = self.choose_dimension_data(RidgeRegression.X_test, 2)
            self._plot_3d_scatter_diagram(
                feature_data=three_dimen_data,
                target_data=RidgeRegression.y_test,
                data_name=RidgeRegression.name_test,
                algorithm_name=self.naming,
                local_path=GEOPI_OUTPUT_ARTIFACTS_IMAGE_MODEL_OUTPUT_PATH,
                mlflow_path=MLFLOW_ARTIFACT_IMAGE_MODEL_OUTPUT_PATH,
                func_name=self.func[2],
            )
        elif columns_num == 2:
            # choose one of dimensions to draw
            two_dimen_axis_index, two_dimen_data = self.choose_dimension_data(RidgeRegression.X_test, 1)
            self._plot_2d_scatter_diagram(
                feature_data=two_dimen_data,
                target_data=RidgeRegression.y_test,
                data_name=RidgeRegression.name_test,
                algorithm_name=self.naming,
                local_path=GEOPI_OUTPUT_ARTIFACTS_IMAGE_MODEL_OUTPUT_PATH,
                mlflow_path=MLFLOW_ARTIFACT_IMAGE_MODEL_OUTPUT_PATH,
                func_name=self.func[1],
            )
            # no need to choose
            self._plot_3d_scatter_diagram(
                feature_data=RidgeRegression.X_test,
                target_data=RidgeRegression.y_test,
                data_name=RidgeRegression.name_test,
                algorithm_name=self.naming,
                local_path=GEOPI_OUTPUT_ARTIFACTS_IMAGE_MODEL_OUTPUT_PATH,
                mlflow_path=MLFLOW_ARTIFACT_IMAGE_MODEL_OUTPUT_PATH,
                func_name=self.func[2],
            )
            self._plot_3d_surface_diagram(
                feature_data=RidgeRegression.X_test,
                target_data=RidgeRegression.y_test,
                data_name=RidgeRegression.name_test,
                y_test_predict=RidgeRegression.y_test_predict,
                algorithm_name=self.naming,
                local_path=GEOPI_OUTPUT_ARTIFACTS_IMAGE_MODEL_OUTPUT_PATH,
                mlflow_path=MLFLOW_ARTIFACT_IMAGE_MODEL_OUTPUT_PATH,
                func_name=self.func[4],
            )
        elif columns_num == 1:
            # no need to choose
            self._plot_2d_scatter_diagram(
                feature_data=RidgeRegression.X_test,
                target_data=RidgeRegression.y_test,
                data_name=RidgeRegression.name_test,
                algorithm_name=self.naming,
                local_path=GEOPI_OUTPUT_ARTIFACTS_IMAGE_MODEL_OUTPUT_PATH,
                mlflow_path=MLFLOW_ARTIFACT_IMAGE_MODEL_OUTPUT_PATH,
                func_name=self.func[1],
            )
            self._plot_2d_line_diagram(
                feature_data=RidgeRegression.X_test,
                target_data=RidgeRegression.y_test,
                data_name=RidgeRegression.name_test,
                y_test_predict=RidgeRegression.y_test_predict,
                algorithm_name=self.naming,
                local_path=GEOPI_OUTPUT_ARTIFACTS_IMAGE_MODEL_OUTPUT_PATH,
                mlflow_path=MLFLOW_ARTIFACT_IMAGE_MODEL_OUTPUT_PATH,
                func_name=self.func[3],
            )
        else:
            pass

    @dispatch(bool)
    def special_components(self, is_automl: bool, **kwargs) -> None:
        """Invoke all special application functions for this algorithms by FLAML framework."""
        GEOPI_OUTPUT_ARTIFACTS_IMAGE_MODEL_OUTPUT_PATH = os.getenv("GEOPI_OUTPUT_ARTIFACTS_IMAGE_MODEL_OUTPUT_PATH")
        GEOPI_OUTPUT_ARTIFACTS_PATH = os.getenv("GEOPI_OUTPUT_ARTIFACTS_PATH")
        self._show_formula(
            coef=[self.auto_model.coef_],
            intercept=self.auto_model.intercept_,
            features_name=RidgeRegression.X_train.columns,
            regression_classification="Regression",
            y_train=RidgeRegression.y,
            algorithm_name=self.naming,
            local_path=GEOPI_OUTPUT_ARTIFACTS_PATH,
            mlflow_path="root",
        )
        columns_num = RidgeRegression.X.shape[1]
        if columns_num > 2:
            # choose one of dimensions to draw
            two_dimen_axis_index, two_dimen_data = self.choose_dimension_data(RidgeRegression.X_test, 1)
            self._plot_2d_scatter_diagram(
                feature_data=two_dimen_data,
                target_data=RidgeRegression.y_test,
                data_name=RidgeRegression.name_test,
                algorithm_name=self.naming,
                local_path=GEOPI_OUTPUT_ARTIFACTS_IMAGE_MODEL_OUTPUT_PATH,
                mlflow_path=MLFLOW_ARTIFACT_IMAGE_MODEL_OUTPUT_PATH,
                func_name=self.func[1],
            )
            # choose two of dimensions to draw
            three_dimen_axis_index, three_dimen_data = self.choose_dimension_data(RidgeRegression.X_test, 2)
            self._plot_3d_scatter_diagram(
                feature_data=three_dimen_data,
                target_data=RidgeRegression.y_test,
                data_name=RidgeRegression.name_test,
                algorithm_name=self.naming,
                local_path=GEOPI_OUTPUT_ARTIFACTS_IMAGE_MODEL_OUTPUT_PATH,
                mlflow_path=MLFLOW_ARTIFACT_IMAGE_MODEL_OUTPUT_PATH,
                func_name=self.func[2],
            )
        elif columns_num == 2:
            # choose one of dimensions to draw
            two_dimen_axis_index, two_dimen_data = self.choose_dimension_data(RidgeRegression.X_test, 1)
            self._plot_2d_scatter_diagram(
                feature_data=two_dimen_data,
                target_data=RidgeRegression.y_test,
                data_name=RidgeRegression.name_test,
                algorithm_name=self.naming,
                local_path=GEOPI_OUTPUT_ARTIFACTS_IMAGE_MODEL_OUTPUT_PATH,
                mlflow_path=MLFLOW_ARTIFACT_IMAGE_MODEL_OUTPUT_PATH,
                func_name=self.func[1],
            )
            # no need to choose
            self._plot_3d_scatter_diagram(
                feature_data=RidgeRegression.X_test,
                target_data=RidgeRegression.y_test,
                data_name=RidgeRegression.name_test,
                algorithm_name=self.naming,
                local_path=GEOPI_OUTPUT_ARTIFACTS_IMAGE_MODEL_OUTPUT_PATH,
                mlflow_path=MLFLOW_ARTIFACT_IMAGE_MODEL_OUTPUT_PATH,
                func_name=self.func[2],
            )
            self._plot_3d_surface_diagram(
                feature_data=RidgeRegression.X_test,
                target_data=RidgeRegression.y_test,
                data_name=RidgeRegression.name_test,
                y_test_predict=RidgeRegression.y_test_predict,
                algorithm_name=self.naming,
                local_path=GEOPI_OUTPUT_ARTIFACTS_IMAGE_MODEL_OUTPUT_PATH,
                mlflow_path=MLFLOW_ARTIFACT_IMAGE_MODEL_OUTPUT_PATH,
                func_name=self.func[4],
            )
        elif columns_num == 1:
            # no need to choose
            self._plot_2d_scatter_diagram(
                feature_data=RidgeRegression.X_test,
                target_data=RidgeRegression.y_test,
                data_name=RidgeRegression.name_test,
                algorithm_name=self.naming,
                local_path=GEOPI_OUTPUT_ARTIFACTS_IMAGE_MODEL_OUTPUT_PATH,
                mlflow_path=MLFLOW_ARTIFACT_IMAGE_MODEL_OUTPUT_PATH,
                func_name=self.func[1],
            )
            self._plot_2d_line_diagram(
                feature_data=RidgeRegression.X_test,
                target_data=RidgeRegression.y_test,
                data_name=RidgeRegression.name_test,
                y_test_predict=RidgeRegression.y_test_predict,
                algorithm_name=self.naming,
                local_path=GEOPI_OUTPUT_ARTIFACTS_IMAGE_MODEL_OUTPUT_PATH,
                mlflow_path=MLFLOW_ARTIFACT_IMAGE_MODEL_OUTPUT_PATH,
                func_name=self.func[3],
            )
        else:
            pass<|MERGE_RESOLUTION|>--- conflicted
+++ resolved
@@ -2075,13 +2075,8 @@
         print(f"-----* {func_name} *-----")
         data = pd.DataFrame(trained_model.loss_curve_, columns=["Loss"])
         data.plot(title="Loss")
-<<<<<<< HEAD
         save_fig(f"{func_name} - {algorithm_name}", local_path, mlflow_path)
-        save_data(data, f"{func_name} - {algorithm_name}", local_path, mlflow_path)
-=======
-        save_fig(f"Loss Curve Diagram - {algorithm_name}", local_path, mlflow_path)
-        save_data_without_data_identifier(data, f"Loss Curve Diagram - {algorithm_name}", local_path, mlflow_path)
->>>>>>> 22968ec4
+        save_data_without_data_identifier(data, f"{func_name} - {algorithm_name}", local_path, mlflow_path)
 
     @dispatch()
     def special_components(self, **kwargs) -> None:
