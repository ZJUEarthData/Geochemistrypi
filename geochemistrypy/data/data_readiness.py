--- conflicted
+++ resolved
@@ -174,17 +174,17 @@
 
 
 
-def float_input(prefix: Optional[str] = None, slogan: Optional[str] = "@Number: ") -> float:
+def float_input(default: float, prefix: Optional[str] = None, slogan: Optional[str] = "@Number: " ) -> float:
     """Get the number of the desired option.
 
     Parameters
     ----------
+    default: float
+         If the user does not enter anything, it is assigned to option.
+
     prefix : str, default=None
         It indicates which section the user currently is in on the UML, which is shown on the command-line console.
-<<<<<<< HEAD
-
-=======
->>>>>>> 413fafd0
+
     slogan : str, default="@Number: "
         It acts like the first parameter of input function in Python, which output the hint.
 
@@ -198,6 +198,9 @@
         if option.isdigit() or option.replace('.', '').isdigit():
             option = float(option)
             break
+        elif len(option) == 0:
+            option = default
+            break
         else:
             print("Caution: The input is not a positive number. Please input the right number again!")
     return option
@@ -205,12 +208,14 @@
 
 
 
-def tuple_input(prefix: Optional[str] = None, slogan: Optional[str] = None) -> Tuple[int]:
+def tuple_input(default: Tuple[int], prefix: Optional[str] = None, slogan: Optional[str] = None) -> Tuple[int]:
     """Get the tuple of the desired option.
 
-<<<<<<< HEAD
-    Parameters
-    ----------
+    Parameters
+    ----------
+    default: Tuple[int]
+         If the user does not enter anything, it is assigned to option.
+
     prefix : str, default=None
         It indicates which section the user currently is in on the UML, which is shown on the command-line console.
 
@@ -222,26 +227,16 @@
     option: tuple
         A numeric tuple.
     """
-=======
-        Parameters
-        ----------
-        prefix : str, default=None
-            It indicates which section the user currently is in on the UML, which is shown on the command-line console.
-        slogan : str, default=(9,9)
-            It acts like the first parameter of input function in Python, which output the hint.
-
-        Returns
-        -------
-        option: tuple
-            A numeric tuple.
-        """
->>>>>>> 413fafd0
     while True:
         option = input('Select the sizes of hidden layer you want to process.\n'
                        'Input format:\n'
                        'Format: "(**,); (**, **); (**, **, **)", such as "(100,); (50,25); (64, 32, 8)"\n'
                        '--> You want to set 1/2/3 hidden layers with 100/50;25/64;32;8 neurons.\n'
                        f"({prefix}) ➜ {slogan}").strip()
-        option = eval(option)
-        break
+        if len(option) == 0:
+            option = default
+            break
+        else:
+            option = eval(option)
+            break
     return option