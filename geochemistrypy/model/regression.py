# -*- coding: utf-8 -*-
# import sys
from global_variable import MODEL_OUTPUT_IMAGE_PATH
from utils.base import save_fig
from sklearn.base import BaseEstimator
from sklearn.model_selection import train_test_split, cross_validate
from sklearn.metrics import mean_squared_error, mean_absolute_error, r2_score, explained_variance_score
from sklearn.linear_model import LinearRegression
from sklearn.preprocessing import PolynomialFeatures
from sklearn.tree import DecisionTreeRegressor, plot_tree
from sklearn.ensemble import ExtraTreesRegressor, RandomForestRegressor
from sklearn.svm import SVR
from typing import Union, Optional, List, Dict, Callable, Tuple, Any
from typing import Sequence
import matplotlib.pyplot as plt
import numpy as np
import pandas as pd
import xgboost
from ._base import WorkflowBase
from .func.algo_regression._polynomial import show_formula
# sys.path.append("..")


class RegressionWorkflowBase(WorkflowBase):
    """The base workflow class of regression algorithms."""

    common_function = ['Model Score', 'Cross Validation']

    def __init__(self) -> None:
        super().__init__()

    def fit(self, X, y=None):
        self.model.fit(X, y)

    def predict(self, X):
        y_predict = self.model.predict(X)
        return y_predict

    def plot_predict(self,y_test,y_test_predict):
        y_test = np.array(y_test).reshape(1, len(y_test)).flatten()
        y_test_predict = np.array(y_test_predict).reshape(1, len(y_test_predict)).flatten()
              # the lien between a and b.
        line_a = y_test.min()
        line_b = y_test.max()
        #plot figure
        print("-----* Plot prediction *-----")
        plt.figure(figsize=(4, 4))
        plt.plot([line_a, line_b], [line_a, line_b], '-r', linewidth=1)
        plt.plot(y_test, y_test_predict, 'o', color='gold', alpha=0.3)
        plt.title('Predicted image')
        plt.xlabel('y_test')
        plt.ylabel('y_test_predict')
        save_fig('Plot Prediction', MODEL_OUTPUT_IMAGE_PATH)

    @staticmethod
    def score(y_true, y_predict):
        mse = mean_squared_error(y_true, y_predict)
        rmse = np.sqrt(mse)
        mae = mean_absolute_error(y_true, y_predict)
        r2 = r2_score(y_true, y_predict)
        evs = explained_variance_score(y_true, y_predict)
        print("-----* Model Score *-----")
        print("RMSE score:", rmse)
        print("MAE score:", mae)
        print("R2 score:", r2)
        print("Explained Variance Score:", evs)

    @staticmethod
    def _display_cross_validation_scores(scores):
        print("Scores:", scores)
        print("Mean:", scores.mean())
        print("Standard deviation:", scores.std())

    def cross_validation(self, X_train, y_train, cv_num=10):
        print("-----* Cross Validation *-----")
        # self.model comes from the subclass of every regression algorithm
        scores = cross_validate(self.model, X_train, y_train,
                                scoring=('neg_root_mean_squared_error',
                                         'neg_mean_absolute_error',
                                         'r2',
                                         'explained_variance'),
                                cv=cv_num)
        for key, values in scores.items():
            print("*", key.upper(), "*")
            self._display_cross_validation_scores(values)
            print('-------------')
        return scores

    # TODO(Sany sanyhew1097618435@163.com): How to prevent overfitting
    def is_overfitting():
        pass

    # TODO(Sany sanyhew1097618435@163.com): Do Hyperparameter Searching
    def search_best_hyper_parameter():
        pass


class PolynomialRegression(RegressionWorkflowBase):

    name = "Polynomial Regression"
    special_function = ["Polynomial Regression Formula"]

    def __init__(self,
                 degree: int = 2,
                 interaction_only: bool = False,
                 is_include_bias: bool = False,
                 order: str = 'C',
                 fit_intercept: bool = True,
                 normalize: bool = False,
                 copy_X: bool = True,
                 n_jobs: Optional[int] = None) -> None:

        super().__init__()
        self.degree = degree
        self.is_include_bias = is_include_bias
        self.interaction_only = interaction_only
        self.order = order
        self.fit_intercept = fit_intercept
        self.normalize = normalize
        self.copy_X = copy_X
        self.n_jobs = n_jobs

        self.model = LinearRegression(fit_intercept=self.fit_intercept,
                                      copy_X=self.copy_X,
                                      n_jobs=self.n_jobs)

        # special attributes
        self._features_name = None

    def poly(self, X_train, X_test):
        poly_features = PolynomialFeatures(degree=self.degree,
                                           include_bias=self.is_include_bias,
                                           interaction_only=self.interaction_only,
                                           order=self.order)
        X_train_poly = poly_features.fit_transform(X_train)
        X_test_poly = poly_features.fit_transform(X_test)
        try:
            # scikit-learn >= 1.0
            self._features_name = poly_features.get_feature_names_out()
        except AttributeError:
            self._features_name = poly_features.get_feature_names()
        return X_train_poly, X_test_poly

    @staticmethod
    def _show_formula(coef, intercept, features_name):
        print("-----* Polynomial Regression Formula *-----")
        show_formula(coef, intercept, features_name)

    def special_components(self, **kwargs):
        self._show_formula(coef=self.model.coef_, intercept=self.model.intercept_, features_name=self._features_name)


class XgboostRegression(RegressionWorkflowBase):

    name = "Xgboost"
    special_function = ['Feature Importance']

    # In fact, it's used for type hint in the original xgboost package.
    # Hence, we have to copy it here again. Just ignore it
    _SklObjective = Optional[
        Union[
            str, Callable[[np.ndarray, np.ndarray], Tuple[np.ndarray, np.ndarray]]
        ]
    ]


    # TODO: find out the attributes importance_type effect
    def __init__(
        self,
        max_depth: Optional[int] = None,
        learning_rate: Optional[float] = None,
        n_estimators: int = 100,
        verbosity: Optional[int] = None,
        objective: _SklObjective = None,
        booster: Optional[str] = None,
        tree_method: Optional[str] = None,
        n_jobs: Optional[int] = None,
        gamma: Optional[float] = None,
        min_child_weight: Optional[float] = None,
        max_delta_step: Optional[float] = None,
        subsample: Optional[float] = None,
        colsample_bytree: Optional[float] = None,
        colsample_bylevel: Optional[float] = None,
        colsample_bynode: Optional[float] = None,
        reg_alpha: Optional[float] = None,
        reg_lambda: Optional[float] = None,
        scale_pos_weight: Optional[float] = None,
        base_score: Optional[float] = None,
        random_state: Optional[Union[np.random.RandomState, int]] = None,
        missing: float = np.nan,
        num_parallel_tree: Optional[int] = None,
        monotone_constraints: Optional[Union[Dict[str, int], str]] = None,
        interaction_constraints: Optional[Union[str, Sequence[Sequence[str]]]] = None,
        importance_type: Optional[str] = 'gain',
        gpu_id: Optional[int] = None,
        validate_parameters: Optional[bool] = None,
        predictor: Optional[str] = None,
        enable_categorical: bool = False,
        eval_metric: Optional[Union[str, List[str], Callable]] = None,
        early_stopping_rounds: Optional[int] = None,
        **kwargs: Any
    ) -> None:

        """
        References
        ----------
        Xgboost API for the scikit-learn wrapper:
        https://github.com/dmlc/xgboost/blob/master/python-package/xgboost/sklearn.py
        """

        super().__init__()
        self.n_estimators = n_estimators
        self.objective = objective
        self.max_depth = max_depth
        self.learning_rate = learning_rate
        self.verbosity = verbosity
        self.booster = booster
        self.tree_method = tree_method
        self.gamma = gamma
        self.min_child_weight = min_child_weight
        self.max_delta_step = max_delta_step
        self.subsample = subsample
        self.colsample_bytree = colsample_bytree
        self.colsample_bylevel = colsample_bylevel
        self.colsample_bynode = colsample_bynode
        self.reg_alpha = reg_alpha
        self.reg_lambda = reg_lambda
        self.scale_pos_weight = scale_pos_weight
        self.base_score = base_score
        self.missing = missing
        self.num_parallel_tree = num_parallel_tree
        self.random_state = random_state
        self.n_jobs = n_jobs
        self.monotone_constraints = monotone_constraints
        self.interaction_constraints = interaction_constraints
        self.importance_type = importance_type
        self.gpu_id = gpu_id
        self.validate_parameters = validate_parameters
        self.predictor = predictor
        self.enable_categorical = enable_categorical
        self.eval_metric = eval_metric
        self.early_stopping_rounds = early_stopping_rounds
        if kwargs:
            self.kwargs = kwargs

        self.model = xgboost.XGBRegressor(
            n_estimators=self.n_estimators,
            objective=self.objective,
            max_depth=self.max_depth,
            learning_rate=self.learning_rate,
            verbosity=self.verbosity,
            booster=self.booster,
            tree_method=self.tree_method,
            gamma=self.gamma,
            min_child_weight=self.min_child_weight,
            max_delta_step=self.max_delta_step,
            subsample=self.subsample,
            colsample_bytree=self.colsample_bytree,
            colsample_bylevel=self.colsample_bylevel,
            colsample_bynode=self.colsample_bynode,
            reg_alpha=self.reg_alpha,
            reg_lambda=self.reg_lambda,
            scale_pos_weight=self.scale_pos_weight,
            base_score=self.base_score,
            missing=self.missing,
            num_parallel_tree=self.num_parallel_tree,
            random_state=self.random_state,
            n_jobs=self.n_jobs,
            monotone_constraints=self.monotone_constraints,
            interaction_constraints=self.interaction_constraints,
            importance_type=self.importance_type,
            gpu_id=self.gpu_id,
            validate_parameters=self.validate_parameters,
            predictor=self.predictor,
            enable_categorical=self.enable_categorical,
            eval_metric=self.eval_metric,
            early_stopping_rounds=self.early_stopping_rounds)

    def _feature_importance(self):
        print("-----* Feature Importance *-----")
        columns_name = RegressionWorkflowBase.X.columns
        # print the feature importance value orderly
        for feature_name, score in zip(list(columns_name), self.model.feature_importances_):
            print(feature_name, ":", score)

        # histograms present feature weights for XGBoost predictions
        plt.figure(figsize=(40, 6))
        plt.bar(range(len(columns_name)), self.model.feature_importances_, tick_label=columns_name)
        save_fig("xgb_feature_importance", MODEL_OUTPUT_IMAGE_PATH)

        # feature importance map ranked by importance
        plt.rcParams["figure.figsize"] = (14, 8)
        xgboost.plot_importance(self.model)
        save_fig("xgb_feature_importance_score", MODEL_OUTPUT_IMAGE_PATH)

    def special_components(self):
        self._feature_importance()


class DecisionTreeRegression(RegressionWorkflowBase):
    name = "Decision Tree"
    special_function = ["Decision Tree Plot"]

    def __init__(self,
                 criteria='gini',
                 splitter='best',
                 max_depth=3,
                 min_samples_split=2,
                 min_samples_leaf=1,
                 min_weight_fraction_leaf=0.0,
                 max_features=None,
                 random_state=None,
                 max_leaf_nodes=None,
                 min_impurity_decrease=0.0,
                 ccp_alpha=0.0
<<<<<<< HEAD
    )->None:
        """
        Parameters
        ----------
        criterion : {"squared_error", "friedman_mse", "absolute_error", \
                "poisson"}, default="squared_error"
            The function to measure the quality of a split. Supported criteria
            are "squared_error" for the mean squared error, which is equal to
            variance reduction as feature selection criterion and minimizes the L2
            loss using the mean of each terminal node, "friedman_mse", which uses
            mean squared error with Friedman's improvement score for potential
            splits, "absolute_error" for the mean absolute error, which minimizes
            the L1 loss using the median of each terminal node, and "poisson" which
            uses reduction in Poisson deviance to find splits.
            .. versionadded:: 0.18
               Mean Absolute Error (MAE) criterion.
            .. versionadded:: 0.24
                Poisson deviance criterion.
            .. deprecated:: 1.0
                Criterion "mse" was deprecated in v1.0 and will be removed in
                version 1.2. Use `criterion="squared_error"` which is equivalent.
            .. deprecated:: 1.0
                Criterion "mae" was deprecated in v1.0 and will be removed in
                version 1.2. Use `criterion="absolute_error"` which is equivalent.

        splitter : {"best", "random"}, default="best"
            The strategy used to choose the split at each node. Supported
            strategies are "best" to choose the best split and "random" to choose
            the best random split.

        max_depth : int, default=None
            The maximum depth of the tree. If None, then nodes are expanded until
            all leaves are pure or until all leaves contain less than
            min_samples_split samples.

        min_samples_split : int or float, default=2
            The minimum number of samples required to split an internal node:
            - If int, then consider `min_samples_split` as the minimum number.
            - If float, then `min_samples_split` is a fraction and
              `ceil(min_samples_split * n_samples)` are the minimum
              number of samples for each split.
            .. versionchanged:: 0.18
               Added float values for fractions.

        min_samples_leaf : int or float, default=1
            The minimum number of samples required to be at a leaf node.
            A split point at any depth will only be considered if it leaves at
            least ``min_samples_leaf`` training samples in each of the left and
            right branches.  This may have the effect of smoothing the model,
            especially in regression.
            - If int, then consider `min_samples_leaf` as the minimum number.
            - If float, then `min_samples_leaf` is a fraction and
              `ceil(min_samples_leaf * n_samples)` are the minimum
              number of samples for each node.
            .. versionchanged:: 0.18
               Added float values for fractions.

        min_weight_fraction_leaf : float, default=0.0
            The minimum weighted fraction of the sum total of weights (of all
            the input samples) required to be at a leaf node. Samples have
            equal weight when sample_weight is not provided.

        max_features : int, float or {"auto", "sqrt", "log2"}, default=None
            The number of features to consider when looking for the best split:
            - If int, then consider `max_features` features at each split.
            - If float, then `max_features` is a fraction and
              `max(1, int(max_features * n_features_in_))` features are considered at each
              split.
            - If "auto", then `max_features=n_features`.
            - If "sqrt", then `max_features=sqrt(n_features)`.
            - If "log2", then `max_features=log2(n_features)`.
            - If None, then `max_features=n_features`.
            .. deprecated:: 1.1
                The `"auto"` option was deprecated in 1.1 and will be removed
                in 1.3.
            Note: the search for a split does not stop until at least one
            valid partition of the node samples is found, even if it requires to
            effectively inspect more than ``max_features`` features.

        random_state : int, RandomState instance or None, default=None
            Controls the randomness of the estimator. The features are always
            randomly permuted at each split, even if ``splitter`` is set to
            ``"best"``. When ``max_features < n_features``, the algorithm will
            select ``max_features`` at random at each split before finding the best
            split among them. But the best found split may vary across different
            runs, even if ``max_features=n_features``. That is the case, if the
            improvement of the criterion is identical for several splits and one
            split has to be selected at random. To obtain a deterministic behaviour
            during fitting, ``random_state`` has to be fixed to an integer.
            See :term:`Glossary <random_state>` for details.

        max_leaf_nodes : int, default=None
            Grow a tree with ``max_leaf_nodes`` in best-first fashion.
            Best nodes are defined as relative reduction in impurity.
            If None then unlimited number of leaf nodes.

        min_impurity_decrease : float, default=0.0
            A node will be split if this split induces a decrease of the impurity
            greater than or equal to this value.
            The weighted impurity decrease equation is the following::
                N_t / N * (impurity - N_t_R / N_t * right_impurity
                                    - N_t_L / N_t * left_impurity)
            where ``N`` is the total number of samples, ``N_t`` is the number of
            samples at the current node, ``N_t_L`` is the number of samples in the
            left child, and ``N_t_R`` is the number of samples in the right child.
            ``N``, ``N_t``, ``N_t_R`` and ``N_t_L`` all refer to the weighted sum,
            if ``sample_weight`` is passed.
            .. versionadded:: 0.19

        ccp_alpha : non-negative float, default=0.0
            Complexity parameter used for Minimal Cost-Complexity Pruning. The
            subtree with the largest cost complexity that is smaller than
            ``ccp_alpha`` will be chosen. By default, no pruning is performed. See
            :ref:`minimal_cost_complexity_pruning` for details.
            .. versionadded:: 0.22

        References
        ----------
        [1] https://en.wikipedia.org/wiki/Decision_tree_learning
        [2] L. Breiman, J. Friedman, R. Olshen, and C. Stone, "Classification
               and Regression Trees", Wadsworth, Belmont, CA, 1984.
        [3] T. Hastie, R. Tibshirani and J. Friedman. "Elements of Statistical
               Learning", Springer, 2009.
        [4] L. Breiman, and A. Cutler, "Random Forests",
               https://www.stat.berkeley.edu/~breiman/RandomForests/cc_home.htm
        """
        super().__init__(random_state=42)
=======
                 ):
        super().__init__()
>>>>>>> 411813b8
        self.criteria = criteria,
        self.splitter = splitter,
        self.max_depth = max_depth,
        self.min_samples_split = min_samples_split,
        self.min_samples_leaf = min_samples_leaf,
        self.min_weight_fraction_leaf = min_weight_fraction_leaf,
        self.max_features = max_features,
        self.random_state = random_state,
        self.max_leaf_nodes = max_leaf_nodes,
        self.min_impurity_decrease = min_impurity_decrease,
        self.ccp_alpha = ccp_alpha

        self.model = DecisionTreeRegressor(criteria=self.criteria,
                                           splitter=self.splitter,
                                           max_depth=self.max_depth,
                                           min_samples_split=self.min_samples_split,
                                           min_samples_leaf=self.min_samples_leaf,
                                           min_weight_fraction_leaf=self.min_weight_fraction_leaf,
                                           max_features=self.max_features,
                                           random_state=self.random_state,
                                           max_leaf_nodes=self.max_leaf_nodes,
                                           min_impurity_decrease=self.min_impurity_decrease,
                                           ccp_alpha=self.ccp_alpha)

    def plot_tree_function(self):
        ###################################################
        # Drawing decision tree diagrams
        ###################################################
        print("-----* Decision Tree Plot *-----")
        y = RegressionWorkflowBase().y
        X = RegressionWorkflowBase().X
        clf = self.model.fit(X, y)
        plt.figure()
        plot_tree(clf, filled=True)
        save_fig('plot_decision_tree_regression', MODEL_OUTPUT_IMAGE_PATH)

    def special_components(self):
        self.plot_tree_function()


class ExtraTreeRegression(RegressionWorkflowBase):
    name = "Extra-Trees"
    special_function = ["Feature Importance"]

    def __init__(self,
                 n_estimator: int = 500,
                 bootstrap: bool = False,
                 oob_score: bool = False,
                 max_leaf_nodes: int = 20,
                 random_state: int = 42,
                 n_jobs: int = -1):
        super().__init__()
        self.n_estimators = n_estimator
        self.bootstrap = bootstrap
        self.oob_score = oob_score
        self.max_leaf_nodes = max_leaf_nodes
        self.random_state = random_state
        self.n_jobs = n_jobs

        self.model = ExtraTreesRegressor(n_estimators=self.n_estimators,
                                         bootstrap=self.bootstrap,
                                         oob_score=self.oob_score,
                                         max_leaf_nodes=self.max_leaf_nodes,
                                         random_state=self.random_state,
                                         n_jobs=self.n_jobs)

    def feature_importances(self):
        importances_values = self.model.feature_importances_
        importances = pd.DataFrame(importances_values, columns=["importance"])
        feature_data = pd.DataFrame(self.X_train.columns, columns=["feature"])
        importance = pd.concat([feature_data, importances], axis=1)

        importance = importance.sort_values(["importance"], ascending=True)
        importance["importance"] = (importance["importance"]).astype(float)
        importance = importance.sort_values(["importance"])
        importance.set_index('feature', inplace=True)
        importance.plot.barh(color='r', alpha=0.7, rot=0, figsize=(8, 8))
        save_fig("ExtraTreeRegression_feature_importance", MODEL_OUTPUT_IMAGE_PATH)

    def extratree(self):
        pass

    def special_components(self):
        self.feature_importances()
        pass


class RandomForestRegression(RegressionWorkflowBase, BaseEstimator):
    name = "Random Forest"
    special_function = ["Feature Importance"]

    def __init__(self,
                 n_estimators: int = 500,
                 oob_score: bool = True,
                 max_leaf_nodes: int = 15,
                 n_jobs: int = -1,
                 random_state: int = 42):
        super().__init__()
        self.n_estimators = n_estimators
        self.oob_score = oob_score
        self.max_leaf_nodes = max_leaf_nodes
        self.n_jobs = n_jobs
        self.random_state = random_state

        self.model = RandomForestRegressor(n_estimators=self.n_estimators,
                                           oob_score=self.oob_score,
                                           max_leaf_nodes=self.max_leaf_nodes,
                                           n_jobs=self.n_jobs,
                                           random_state=self.random_state)

    def feature_importances(self):
        print("-----* Feature Importance *-----")
        importances_values = self.model.feature_importances_
        importances = pd.DataFrame(importances_values, columns=["importance"])
        feature_data = pd.DataFrame(self.X_train.columns, columns=["feature"])
        importance = pd.concat([feature_data, importances], axis=1)

        importance = importance.sort_values(["importance"], ascending=True)
        importance["importance"] = (importance["importance"]).astype(float)
        importance = importance.sort_values(["importance"])
        importance.set_index('feature', inplace=True)
        importance.plot.barh(color='r', alpha=0.7, rot=0, figsize=(8, 8))
        save_fig("RandomForestRegression_feature_importance", MODEL_OUTPUT_IMAGE_PATH)

    def plot(self):
        pass

    def special_components(self):
        self.feature_importances()
        self.plot()
        pass


class SupportVectorRegression(RegressionWorkflowBase):
    name = "Support Vector Machine"
    special_function = []

<<<<<<< HEAD
    def __init__(
        self,
        kernel='rbf',
        degree: int = 3,
        gamma='scale',
        coef0: float = 0.0,
        tol: float = 1e-3,
        C: float = 1.0,
        epsilon: float = 0.1,
        shrinking: bool = True,
        cache_size: float = 200,
        verbose: bool = False,
        max_iter: int = -1,
    ) -> None:
        """
        Parameters
        ----------
        kernel : {'linear', 'poly', 'rbf', 'sigmoid', 'precomputed'} or callable,  \
            default='rbf'
             Specifies the kernel type to be used in the algorithm.
             If none is given, 'rbf' will be used. If a callable is given it is
             used to precompute the kernel matrix.

        degree : int, default=3
            Degree of the polynomial kernel function ('poly').
            Ignored by all other kernels.

        gamma : {'scale', 'auto'} or float, default='scale'
            Kernel coefficient for 'rbf', 'poly' and 'sigmoid'.
            - if ``gamma='scale'`` (default) is passed then it uses
              1 / (n_features * X.var()) as value of gamma,
            - if 'auto', uses 1 / n_features.
            .. versionchanged:: 0.22
               The default value of ``gamma`` changed from 'auto' to 'scale'.

        coef0 : float, default=0.0
            Independent term in kernel function.
            It is only significant in 'poly' and 'sigmoid'.

        tol : float, default=1e-3
            Tolerance for stopping criterion.

        C : float, default=1.0
            Regularization parameter. The strength of the regularization is
            inversely proportional to C. Must be strictly positive.
            The penalty is a squared l2 penalty.

        epsilon : float, default=0.1
             Epsilon in the epsilon-SVR model. It specifies the epsilon-tube
             within which no penalty is associated in the training loss function
             with points predicted within a distance epsilon from the actual
             value.
        shrinking : bool, default=True
            Whether to use the shrinking heuristic.
            See the :ref:`User Guide <shrinking_svm>`.

        cache_size : float, default=200
            Specify the size of the kernel cache (in MB).

        verbose : bool, default=False
            Enable verbose output. Note that this setting takes advantage of a
            per-process runtime setting in libsvm that, if enabled, may not work
            properly in a multithreaded context.

        max_iter : int, default=-1
            Hard limit on iterations within solver, or -1 for no limit.

        References
    ----------
    .. [1] `LIBSVM: A Library for Support Vector Machines
        <http://www.csie.ntu.edu.tw/~cjlin/papers/libsvm.pdf>`_
    .. [2] `Platt, John (1999). "Probabilistic outputs for support vector
        machines and comparison to regularizedlikelihood methods."
        <http://citeseer.ist.psu.edu/viewdoc/summary?doi=10.1.1.41.1639>`_
        """
=======
    def __init__(self,
                 kernel='rbf',
                 degree: int = 3,
                 gamma='scale',
                 coef0: float = 0.0,
                 tol: float = 1e-3,
                 C: float = 1.0,
                 epsilon: float = 0.1,
                 shrinking: bool = True,
                 cache_size: float = 200,
                 verbose: bool = False,
                 max_iter: int = -1):
>>>>>>> 411813b8
        super().__init__()
        self.kernel = kernel
        self.degree = degree
        self.gamma = gamma
        self.coef0 = coef0
        self.tol = tol
        self.C = C
        self.epsilon = epsilon
        self.shrinking = shrinking
        self.cache_size = cache_size
        self.verbose = verbose
        self.max_iter = max_iter

<<<<<<< HEAD
        self.model = SVR(kernel=self.kernel,
                        degree=self.degree,
                        gamma=self.gamma,
                        coef0=self.coef0,
                        tol=self.tol,
                        C=self.C,
                        epsilon=self.epsilon,
                        shrinking=self.shrinking,
                        cache_size=self.cache_size,
                        verbose=self.verbose,
                        max_iter=self.max_iter)

        self.naming = SupportVectorRegression.name

    # special attributes
=======
        self.model = SVR(
            kernel=self.kernel,
            degree=self.degree,
            gamma=self.gamma,
            coef0=self.coef0,
            tol=self.tol,
            C=self.C,
            epsilon=self.epsilon,
            shrinking=self.shrinking,
            cache_size=self.cache_size,
            verbose=self.verbose,
            max_iter=self.max_iter)

    def Plot_SVR_Regression(self):
        y = RegressionWorkflowBase().y
        X = RegressionWorkflowBase().X
        clf = self.model.fit(X, y)
        X_train, X_test, y_train, y_test = self.data_split(X, y)
        y_test_prediction = self.predict(X_test)
        y_test = np.array(y_test).reshape(1, len(y_test)).flatten()
        y_test_prediction = y_test_prediction.flatten()

        plt.figure()
        line_a = y_test.min()
        line_b = y_test.max()
        # the lien between a and b.
        plt.plot([line_a, line_b], [line_a, line_b], '-r', linewidth=1)
        plt.plot(y_test, y_test_prediction, 'o', color='gold', alpha=0.3)
        save_fig('Plot_SVR_Regression', MODEL_OUTPUT_IMAGE_PATH)

>>>>>>> 411813b8
    def special_components(self):
        pass<|MERGE_RESOLUTION|>--- conflicted
+++ resolved
@@ -313,8 +313,7 @@
                  max_leaf_nodes=None,
                  min_impurity_decrease=0.0,
                  ccp_alpha=0.0
-<<<<<<< HEAD
-    )->None:
+    ) -> None:
         """
         Parameters
         ----------
@@ -328,13 +327,17 @@
             splits, "absolute_error" for the mean absolute error, which minimizes
             the L1 loss using the median of each terminal node, and "poisson" which
             uses reduction in Poisson deviance to find splits.
+            
             .. versionadded:: 0.18
                Mean Absolute Error (MAE) criterion.
+               
             .. versionadded:: 0.24
                 Poisson deviance criterion.
+                
             .. deprecated:: 1.0
                 Criterion "mse" was deprecated in v1.0 and will be removed in
                 version 1.2. Use `criterion="squared_error"` which is equivalent.
+                
             .. deprecated:: 1.0
                 Criterion "mae" was deprecated in v1.0 and will be removed in
                 version 1.2. Use `criterion="absolute_error"` which is equivalent.
@@ -440,11 +443,8 @@
         [4] L. Breiman, and A. Cutler, "Random Forests",
                https://www.stat.berkeley.edu/~breiman/RandomForests/cc_home.htm
         """
-        super().__init__(random_state=42)
-=======
-                 ):
+
         super().__init__()
->>>>>>> 411813b8
         self.criteria = criteria,
         self.splitter = splitter,
         self.max_depth = max_depth,
@@ -582,7 +582,6 @@
     name = "Support Vector Machine"
     special_function = []
 
-<<<<<<< HEAD
     def __init__(
         self,
         kernel='rbf',
@@ -651,27 +650,15 @@
             Hard limit on iterations within solver, or -1 for no limit.
 
         References
-    ----------
-    .. [1] `LIBSVM: A Library for Support Vector Machines
-        <http://www.csie.ntu.edu.tw/~cjlin/papers/libsvm.pdf>`_
-    .. [2] `Platt, John (1999). "Probabilistic outputs for support vector
-        machines and comparison to regularizedlikelihood methods."
-        <http://citeseer.ist.psu.edu/viewdoc/summary?doi=10.1.1.41.1639>`_
+        ----------
+        .. [1] `LIBSVM: A Library for Support Vector Machines
+            <http://www.csie.ntu.edu.tw/~cjlin/papers/libsvm.pdf>`_
+          
+        .. [2] `Platt, John (1999). "Probabilistic outputs for support vector
+            machines and comparison to regularizedlikelihood methods."
+            <http://citeseer.ist.psu.edu/viewdoc/summary?doi=10.1.1.41.1639>`_
         """
-=======
-    def __init__(self,
-                 kernel='rbf',
-                 degree: int = 3,
-                 gamma='scale',
-                 coef0: float = 0.0,
-                 tol: float = 1e-3,
-                 C: float = 1.0,
-                 epsilon: float = 0.1,
-                 shrinking: bool = True,
-                 cache_size: float = 200,
-                 verbose: bool = False,
-                 max_iter: int = -1):
->>>>>>> 411813b8
+        
         super().__init__()
         self.kernel = kernel
         self.degree = degree
@@ -685,7 +672,6 @@
         self.verbose = verbose
         self.max_iter = max_iter
 
-<<<<<<< HEAD
         self.model = SVR(kernel=self.kernel,
                         degree=self.degree,
                         gamma=self.gamma,
@@ -700,38 +686,7 @@
 
         self.naming = SupportVectorRegression.name
 
-    # special attributes
-=======
-        self.model = SVR(
-            kernel=self.kernel,
-            degree=self.degree,
-            gamma=self.gamma,
-            coef0=self.coef0,
-            tol=self.tol,
-            C=self.C,
-            epsilon=self.epsilon,
-            shrinking=self.shrinking,
-            cache_size=self.cache_size,
-            verbose=self.verbose,
-            max_iter=self.max_iter)
-
-    def Plot_SVR_Regression(self):
-        y = RegressionWorkflowBase().y
-        X = RegressionWorkflowBase().X
-        clf = self.model.fit(X, y)
-        X_train, X_test, y_train, y_test = self.data_split(X, y)
-        y_test_prediction = self.predict(X_test)
-        y_test = np.array(y_test).reshape(1, len(y_test)).flatten()
-        y_test_prediction = y_test_prediction.flatten()
-
-        plt.figure()
-        line_a = y_test.min()
-        line_b = y_test.max()
-        # the lien between a and b.
-        plt.plot([line_a, line_b], [line_a, line_b], '-r', linewidth=1)
-        plt.plot(y_test, y_test_prediction, 'o', color='gold', alpha=0.3)
-        save_fig('Plot_SVR_Regression', MODEL_OUTPUT_IMAGE_PATH)
-
->>>>>>> 411813b8
+        # special attributes
+
     def special_components(self):
         pass