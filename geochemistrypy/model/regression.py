--- conflicted
+++ resolved
@@ -485,13 +485,9 @@
         self.plot_tree_function()
 
 
-<<<<<<< HEAD
-class ExtraTreeRegression(RegressionWorkflowBase, BaseEstimator):
+class ExtraTreeRegression(RegressionWorkflowBase):
     """An extra-trees regressor"""
-
-=======
-class ExtraTreeRegression(RegressionWorkflowBase):
->>>>>>> 8efb9b5f
+    
     name = "Extra-Trees"
     special_function = ["Feature Importance"]
 
@@ -501,7 +497,6 @@
                  oob_score: bool = False,
                  max_leaf_nodes: int = 20,
                  random_state: int = 42,
-<<<<<<< HEAD
                  n_jobs: int = -1
     ):
         """
@@ -664,11 +659,8 @@
         scikit API: sklearn.ensemble.ExtraTreesRegressor
         https://scikit-learn.org/stable/modules/generated/sklearn.ensemble.ExtraTreesRegressor.html?highlight=extratreesregressor#sklearn.ensemble.ExtraTreesRegressor
         """
-        super().__init__(random_state=42)
-=======
-                 n_jobs: int = -1):
+        
         super().__init__()
->>>>>>> 8efb9b5f
         self.n_estimators = n_estimator
         self.bootstrap = bootstrap
         self.oob_score = oob_score
@@ -715,7 +707,6 @@
                  oob_score: bool = True,
                  max_leaf_nodes: int = 15,
                  n_jobs: int = -1,
-<<<<<<< HEAD
                  random_state: int = 42
     ) ->None:
         """
@@ -881,11 +872,8 @@
         scikit API: sklearn.ensemble.RandomForestRegressor
         https://scikit-learn.org/stable/modules/generated/sklearn.ensemble.RandomForestRegressor.html?highlight=randomforestregressor#sklearn.ensemble.RandomForestRegressor
         """
-        super().__init__(random_state=42)
-=======
-                 random_state: int = 42):
+        
         super().__init__()
->>>>>>> 8efb9b5f
         self.n_estimators = n_estimators
         self.oob_score = oob_score
         self.max_leaf_nodes = max_leaf_nodes
