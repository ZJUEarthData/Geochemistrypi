--- conflicted
+++ resolved
@@ -9,8 +9,8 @@
 from sklearn.preprocessing import PolynomialFeatures
 from sklearn.tree import DecisionTreeRegressor, plot_tree
 from sklearn.ensemble import ExtraTreesRegressor, RandomForestRegressor
+from sklearn.svm import SVR
 from sklearn.neural_network import MLPRegressor
-from sklearn.svm import SVR
 from typing import Union, Optional, List, Dict, Callable, Tuple, Any
 from typing import Sequence
 import matplotlib.pyplot as plt
@@ -18,55 +18,56 @@
 import pandas as pd
 import xgboost
 from ._base import WorkflowBase
+from .func.algo_regression._polynomial import show_formula
+from .func.algo_regression._dnn import plot_pred
+
+
 # sys.path.append("..")
 
 
 class RegressionWorkflowBase(WorkflowBase):
+    """The base workflow class of regression algorithms."""
+
+    common_function = ['Model Score', 'Cross Validation']
+
     def __init__(self) -> None:
         super().__init__()
-    name = None
-    common_function = ['Model Score', 'Cross Validation']
-    special_function = None
-
-    @classmethod
-    def show_info(cls):
-        print("*-*" * 2, cls.name, "is running ...", "*-*" * 2)
-        print("Expected Functionality:")
-        function = cls.common_function + cls.special_function
-        for i in range(len(function)):
-            print("+ ", function[i])
-
+
+    def fit(self, X, y=None):
+        self.model.fit(X, y)
+
+    def predict(self, X):
+        y_predict = self.model.predict(X)
+        return y_predict
+
+    def plot_predict(self, y_test, y_test_predict):
+        y_test = np.array(y_test).reshape(1, len(y_test)).flatten()
+        y_test_predict = np.array(y_test_predict).reshape(1, len(y_test_predict)).flatten()
+        # the lien between a and b.
+        line_a = y_test.min()
+        line_b = y_test.max()
+        # plot figure
+        print("-----* Plot prediction *-----")
+        plt.figure(figsize=(4, 4))
+        plt.plot([line_a, line_b], [line_a, line_b], '-r', linewidth=1)
+        plt.plot(y_test, y_test_predict, 'o', color='gold', alpha=0.3)
+        plt.title('Predicted image')
+        plt.xlabel('y_test')
+        plt.ylabel('y_test_predict')
+        save_fig('Plot Prediction', MODEL_OUTPUT_IMAGE_PATH)
 
     @staticmethod
-    def data_split(X, y, test_size=0.2, random_state=42):
-        RegressionWorkflowBase.X = X  # child class is able to access to the data
-        RegressionWorkflowBase.y = y
-        X_train, X_test, y_train, y_test = train_test_split(RegressionWorkflowBase.X,
-                                                            RegressionWorkflowBase.y,
-                                                            test_size=test_size,
-                                                            random_state=random_state)
-        return X_train, X_test, y_train, y_test
-
-    def fit(self, X_train, y_train):
-        self.model.fit(X_train, y_train)
-
-    def predict(self, X_test):
-        y_test_prediction = self.model.predict(X_test)
-        return y_test_prediction
-
-    @staticmethod
-    def score(y_test, y_test_prediction):
-        mse = mean_squared_error(y_test, y_test_prediction)
+    def score(y_true, y_predict):
+        mse = mean_squared_error(y_true, y_predict)
         rmse = np.sqrt(mse)
-        mae = mean_absolute_error(y_test, y_test_prediction)
-        r2 = r2_score(y_test, y_test_prediction)
-        evs = explained_variance_score(y_test, y_test_prediction)
+        mae = mean_absolute_error(y_true, y_predict)
+        r2 = r2_score(y_true, y_predict)
+        evs = explained_variance_score(y_true, y_predict)
         print("-----* Model Score *-----")
         print("RMSE score:", rmse)
         print("MAE score:", mae)
         print("R2 score:", r2)
         print("Explained Variance Score:", evs)
-        # return rmse, mae
 
     @staticmethod
     def _display_cross_validation_scores(scores):
@@ -75,7 +76,6 @@
         print("Standard deviation:", scores.std())
 
     def cross_validation(self, X_train, y_train, cv_num=10):
-        # param_grid = {}
         print("-----* Cross Validation *-----")
         # self.model comes from the subclass of every regression algorithm
         scores = cross_validate(self.model, X_train, y_train,
@@ -90,17 +90,16 @@
             print('-------------')
         return scores
 
-    # TODO: How to prevent overfitting
+    # TODO(Sany sanyhew1097618435@163.com): How to prevent overfitting
     def is_overfitting():
         pass
 
-    # TODO: Do Hyperparameter Searching
+    # TODO(Sany sanyhew1097618435@163.com): Do Hyperparameter Searching
     def search_best_hyper_parameter():
         pass
 
 
-class PolynomialRegression(RegressionWorkflowBase, BaseEstimator):
-
+class PolynomialRegression(RegressionWorkflowBase):
     name = "Polynomial Regression"
     special_function = ["Polynomial Regression Formula"]
 
@@ -114,7 +113,7 @@
                  copy_X: bool = True,
                  n_jobs: Optional[int] = None) -> None:
 
-        super().__init__(random_state=42)
+        super().__init__()
         self.degree = degree
         self.is_include_bias = is_include_bias
         self.interaction_only = interaction_only
@@ -128,9 +127,8 @@
                                       copy_X=self.copy_X,
                                       n_jobs=self.n_jobs)
 
-        self.__features_name = None
-        self.__coefficient = None
-        self.__intercept = None
+        # special attributes
+        self._features_name = None
 
     def poly(self, X_train, X_test):
         poly_features = PolynomialFeatures(degree=self.degree,
@@ -141,92 +139,77 @@
         X_test_poly = poly_features.fit_transform(X_test)
         try:
             # scikit-learn >= 1.0
-            self.__features_name = poly_features.get_feature_names_out()
+            self._features_name = poly_features.get_feature_names_out()
         except AttributeError:
-            self.__features_name = poly_features.get_feature_names()
+            self._features_name = poly_features.get_feature_names()
         return X_train_poly, X_test_poly
 
-    def _show_formula(self):
+    @staticmethod
+    def _show_formula(coef, intercept, features_name):
         print("-----* Polynomial Regression Formula *-----")
-        self.__coefficient = self.model.coef_
-        self.__intercept = self.model.intercept_
-        term = []
-        coef = np.around(self.__coefficient, decimals=3).tolist()[0]
-        for i in range(len(coef)):
-            # the first value stay the same
-            if i == 0:
-                # not append if zero
-                if coef[i] != 0:
-                    temp = str(coef[i]) + self.__features_name[i]
-                    term.append(temp)
-            else:
-                # add plus symbol if positive, maintain if negative, not append if zero
-                if coef[i] > 0:
-                    temp = '+' + str(coef[i]) + self.__features_name[i]
-                    term.append(temp)
-                elif coef[i] < 0:
-                    temp = str(coef[i]) + self.__features_name[i]
-                    term.append(temp)
-        if self.__intercept[0] >= 0:
-            # formula of polynomial regression
-            formula = ''.join(term) + '+' + str(self.__intercept[0])
-        else:
-            formula = ''.join(term) + str(self.__intercept[0])
-        print('y =', formula)
-
-    def special_components(self):
-        self._show_formula()
-
-
-class XgboostRegression(RegressionWorkflowBase, BaseEstimator):
-    # https://github.com/dmlc/xgboost/blob/master/python-package/xgboost/sklearn.py
-
+        show_formula(coef, intercept, features_name)
+
+    def special_components(self, **kwargs):
+        self._show_formula(coef=self.model.coef_, intercept=self.model.intercept_, features_name=self._features_name)
+
+
+class XgboostRegression(RegressionWorkflowBase):
+    name = "Xgboost"
+    special_function = ['Feature Importance']
+
+    # In fact, it's used for type hint in the original xgboost package.
+    # Hence, we have to copy it here again. Just ignore it
     _SklObjective = Optional[
         Union[
             str, Callable[[np.ndarray, np.ndarray], Tuple[np.ndarray, np.ndarray]]
         ]
     ]
 
-    name = "Xgboost"
-    special_function = ['Feature Importance']
-
+    # TODO: find out the attributes importance_type effect
     def __init__(
-        self,
-        max_depth: Optional[int] = None,
-        learning_rate: Optional[float] = None,
-        n_estimators: int = 100,
-        verbosity: Optional[int] = None,
-        objective: _SklObjective = None,
-        booster: Optional[str] = None,
-        tree_method: Optional[str] = None,
-        n_jobs: Optional[int] = None,
-        gamma: Optional[float] = None,
-        min_child_weight: Optional[float] = None,
-        max_delta_step: Optional[float] = None,
-        subsample: Optional[float] = None,
-        colsample_bytree: Optional[float] = None,
-        colsample_bylevel: Optional[float] = None,
-        colsample_bynode: Optional[float] = None,
-        reg_alpha: Optional[float] = None,
-        reg_lambda: Optional[float] = None,
-        scale_pos_weight: Optional[float] = None,
-        base_score: Optional[float] = None,
-        random_state: Optional[Union[np.random.RandomState, int]] = None,
-        missing: float = np.nan,
-        num_parallel_tree: Optional[int] = None,
-        monotone_constraints: Optional[Union[Dict[str, int], str]] = None,
-        interaction_constraints: Optional[Union[str, Sequence[Sequence[str]]]] = None,
-        importance_type: Optional[str] = None,
-        gpu_id: Optional[int] = None,
-        validate_parameters: Optional[bool] = None,
-        predictor: Optional[str] = None,
-        enable_categorical: bool = False,
-        eval_metric: Optional[Union[str, List[str], Callable]] = None,
-        early_stopping_rounds: Optional[int] = None,
-        **kwargs: Any
+            self,
+            max_depth: Optional[int] = None,
+            learning_rate: Optional[float] = None,
+            n_estimators: int = 100,
+            verbosity: Optional[int] = None,
+            objective: _SklObjective = None,
+            booster: Optional[str] = None,
+            tree_method: Optional[str] = None,
+            n_jobs: Optional[int] = None,
+            gamma: Optional[float] = None,
+            min_child_weight: Optional[float] = None,
+            max_delta_step: Optional[float] = None,
+            subsample: Optional[float] = None,
+            colsample_bytree: Optional[float] = None,
+            colsample_bylevel: Optional[float] = None,
+            colsample_bynode: Optional[float] = None,
+            reg_alpha: Optional[float] = None,
+            reg_lambda: Optional[float] = None,
+            scale_pos_weight: Optional[float] = None,
+            base_score: Optional[float] = None,
+            random_state: Optional[Union[np.random.RandomState, int]] = None,
+            missing: float = np.nan,
+            num_parallel_tree: Optional[int] = None,
+            monotone_constraints: Optional[Union[Dict[str, int], str]] = None,
+            interaction_constraints: Optional[Union[str, Sequence[Sequence[str]]]] = None,
+            importance_type: Optional[str] = 'gain',
+            gpu_id: Optional[int] = None,
+            validate_parameters: Optional[bool] = None,
+            predictor: Optional[str] = None,
+            enable_categorical: bool = False,
+            eval_metric: Optional[Union[str, List[str], Callable]] = None,
+            early_stopping_rounds: Optional[int] = None,
+            **kwargs: Any
     ) -> None:
 
-        super().__init__(random_state=42)
+        """
+        References
+        ----------
+        Xgboost API for the scikit-learn wrapper:
+        https://github.com/dmlc/xgboost/blob/master/python-package/xgboost/sklearn.py
+        """
+
+        super().__init__()
         self.n_estimators = n_estimators
         self.objective = objective
         self.max_depth = max_depth
@@ -315,11 +298,7 @@
         self._feature_importance()
 
 
-class SVM(RegressionWorkflowBase, BaseEstimator):
-    pass
-
-
-class DecisionTreeRegression(RegressionWorkflowBase, BaseEstimator):
+class DecisionTreeRegression(RegressionWorkflowBase):
     name = "Decision Tree"
     special_function = ["Decision Tree Plot"]
 
@@ -335,8 +314,127 @@
                  max_leaf_nodes=None,
                  min_impurity_decrease=0.0,
                  ccp_alpha=0.0
-                 ):
-        super().__init__(random_state=42)
+                 ) -> None:
+        """
+        Parameters
+        ----------
+        criterion : {"squared_error", "friedman_mse", "absolute_error", \
+                "poisson"}, default="squared_error"
+            The function to measure the quality of a split. Supported criteria
+            are "squared_error" for the mean squared error, which is equal to
+            variance reduction as feature selection criterion and minimizes the L2
+            loss using the mean of each terminal node, "friedman_mse", which uses
+            mean squared error with Friedman's improvement score for potential
+            splits, "absolute_error" for the mean absolute error, which minimizes
+            the L1 loss using the median of each terminal node, and "poisson" which
+            uses reduction in Poisson deviance to find splits.
+
+            .. versionadded:: 0.18
+               Mean Absolute Error (MAE) criterion.
+
+            .. versionadded:: 0.24
+                Poisson deviance criterion.
+
+            .. deprecated:: 1.0
+                Criterion "mse" was deprecated in v1.0 and will be removed in
+                version 1.2. Use `criterion="squared_error"` which is equivalent.
+
+            .. deprecated:: 1.0
+                Criterion "mae" was deprecated in v1.0 and will be removed in
+                version 1.2. Use `criterion="absolute_error"` which is equivalent.
+        splitter : {"best", "random"}, default="best"
+            The strategy used to choose the split at each node. Supported
+            strategies are "best" to choose the best split and "random" to choose
+            the best random split.
+        max_depth : int, default=None
+            The maximum depth of the tree. If None, then nodes are expanded until
+            all leaves are pure or until all leaves contain less than
+            min_samples_split samples.
+        min_samples_split : int or float, default=2
+            The minimum number of samples required to split an internal node:
+            - If int, then consider `min_samples_split` as the minimum number.
+            - If float, then `min_samples_split` is a fraction and
+              `ceil(min_samples_split * n_samples)` are the minimum
+              number of samples for each split.
+            .. versionchanged:: 0.18
+               Added float values for fractions.
+        min_samples_leaf : int or float, default=1
+            The minimum number of samples required to be at a leaf node.
+            A split point at any depth will only be considered if it leaves at
+            least ``min_samples_leaf`` training samples in each of the left and
+            right branches.  This may have the effect of smoothing the model,
+            especially in regression.
+            - If int, then consider `min_samples_leaf` as the minimum number.
+            - If float, then `min_samples_leaf` is a fraction and
+              `ceil(min_samples_leaf * n_samples)` are the minimum
+              number of samples for each node.
+            .. versionchanged:: 0.18
+               Added float values for fractions.
+        min_weight_fraction_leaf : float, default=0.0
+            The minimum weighted fraction of the sum total of weights (of all
+            the input samples) required to be at a leaf node. Samples have
+            equal weight when sample_weight is not provided.
+        max_features : int, float or {"auto", "sqrt", "log2"}, default=None
+            The number of features to consider when looking for the best split:
+            - If int, then consider `max_features` features at each split.
+            - If float, then `max_features` is a fraction and
+              `max(1, int(max_features * n_features_in_))` features are considered at each
+              split.
+            - If "auto", then `max_features=n_features`.
+            - If "sqrt", then `max_features=sqrt(n_features)`.
+            - If "log2", then `max_features=log2(n_features)`.
+            - If None, then `max_features=n_features`.
+            .. deprecated:: 1.1
+                The `"auto"` option was deprecated in 1.1 and will be removed
+                in 1.3.
+            Note: the search for a split does not stop until at least one
+            valid partition of the node samples is found, even if it requires to
+            effectively inspect more than ``max_features`` features.
+        random_state : int, RandomState instance or None, default=None
+            Controls the randomness of the estimator. The features are always
+            randomly permuted at each split, even if ``splitter`` is set to
+            ``"best"``. When ``max_features < n_features``, the algorithm will
+            select ``max_features`` at random at each split before finding the best
+            split among them. But the best found split may vary across different
+            runs, even if ``max_features=n_features``. That is the case, if the
+            improvement of the criterion is identical for several splits and one
+            split has to be selected at random. To obtain a deterministic behaviour
+            during fitting, ``random_state`` has to be fixed to an integer.
+            See :term:`Glossary <random_state>` for details.
+        max_leaf_nodes : int, default=None
+            Grow a tree with ``max_leaf_nodes`` in best-first fashion.
+            Best nodes are defined as relative reduction in impurity.
+            If None then unlimited number of leaf nodes.
+        min_impurity_decrease : float, default=0.0
+            A node will be split if this split induces a decrease of the impurity
+            greater than or equal to this value.
+            The weighted impurity decrease equation is the following::
+                N_t / N * (impurity - N_t_R / N_t * right_impurity
+                                    - N_t_L / N_t * left_impurity)
+            where ``N`` is the total number of samples, ``N_t`` is the number of
+            samples at the current node, ``N_t_L`` is the number of samples in the
+            left child, and ``N_t_R`` is the number of samples in the right child.
+            ``N``, ``N_t``, ``N_t_R`` and ``N_t_L`` all refer to the weighted sum,
+            if ``sample_weight`` is passed.
+            .. versionadded:: 0.19
+        ccp_alpha : non-negative float, default=0.0
+            Complexity parameter used for Minimal Cost-Complexity Pruning. The
+            subtree with the largest cost complexity that is smaller than
+            ``ccp_alpha`` will be chosen. By default, no pruning is performed. See
+            :ref:`minimal_cost_complexity_pruning` for details.
+            .. versionadded:: 0.22
+        References
+        ----------
+        [1] https://en.wikipedia.org/wiki/Decision_tree_learning
+        [2] L. Breiman, J. Friedman, R. Olshen, and C. Stone, "Classification
+               and Regression Trees", Wadsworth, Belmont, CA, 1984.
+        [3] T. Hastie, R. Tibshirani and J. Friedman. "Elements of Statistical
+               Learning", Springer, 2009.
+        [4] L. Breiman, and A. Cutler, "Random Forests",
+               https://www.stat.berkeley.edu/~breiman/RandomForests/cc_home.htm
+        """
+
+        super().__init__()
         self.criteria = criteria,
         self.splitter = splitter,
         self.max_depth = max_depth,
@@ -349,7 +447,17 @@
         self.min_impurity_decrease = min_impurity_decrease,
         self.ccp_alpha = ccp_alpha
 
-        self.model = DecisionTreeRegressor()
+        self.model = DecisionTreeRegressor(criteria=self.criteria,
+                                           splitter=self.splitter,
+                                           max_depth=self.max_depth,
+                                           min_samples_split=self.min_samples_split,
+                                           min_samples_leaf=self.min_samples_leaf,
+                                           min_weight_fraction_leaf=self.min_weight_fraction_leaf,
+                                           max_features=self.max_features,
+                                           random_state=self.random_state,
+                                           max_leaf_nodes=self.max_leaf_nodes,
+                                           min_impurity_decrease=self.min_impurity_decrease,
+                                           ccp_alpha=self.ccp_alpha)
 
     def plot_tree_function(self):
         ###################################################
@@ -367,7 +475,7 @@
         self.plot_tree_function()
 
 
-class ExtraTreeRegression(RegressionWorkflowBase, BaseEstimator):
+class ExtraTreeRegression(RegressionWorkflowBase):
     name = "Extra-Trees"
     special_function = ["Feature Importance"]
 
@@ -378,7 +486,7 @@
                  max_leaf_nodes: int = 20,
                  random_state: int = 42,
                  n_jobs: int = -1):
-        super().__init__(random_state=42)
+        super().__init__()
         self.n_estimators = n_estimator
         self.bootstrap = bootstrap
         self.oob_score = oob_score
@@ -424,7 +532,7 @@
                  max_leaf_nodes: int = 15,
                  n_jobs: int = -1,
                  random_state: int = 42):
-        super().__init__(random_state=42)
+        super().__init__()
         self.n_estimators = n_estimators
         self.oob_score = oob_score
         self.max_leaf_nodes = max_leaf_nodes
@@ -459,24 +567,79 @@
         self.plot()
         pass
 
-class SupportVectorRegression(RegressionWorkflowBase, BaseEstimator):
+
+class SupportVectorRegression(RegressionWorkflowBase):
     name = "Support Vector Machine"
-    special_function = ["Plot SVR Regression"]
-
-    def __init__(self,
-                 kernel='rbf',
-                 degree: int = 3,
-                 gamma='scale',
-                 coef0: float = 0.0,
-                 tol: float = 1e-3,
-                 C: float = 1.0,
-                 epsilon: float = 0.1,
-                 shrinking: bool = True,
-                 cache_size: float = 200,
-                 verbose: bool = False,
-                 max_iter: int = -1,
-                 random_state: int = 42):
-        super().__init__(random_state=42)
+    special_function = []
+
+    def __init__(
+            self,
+            kernel='rbf',
+            degree: int = 3,
+            gamma='scale',
+            coef0: float = 0.0,
+            tol: float = 1e-3,
+            C: float = 1.0,
+            epsilon: float = 0.1,
+            shrinking: bool = True,
+            cache_size: float = 200,
+            verbose: bool = False,
+            max_iter: int = -1,
+    ) -> None:
+        """
+        Parameters
+        ----------
+        kernel : {'linear', 'poly', 'rbf', 'sigmoid', 'precomputed'} or callable,  \
+            default='rbf'
+             Specifies the kernel type to be used in the algorithm.
+             If none is given, 'rbf' will be used. If a callable is given it is
+             used to precompute the kernel matrix.
+        degree : int, default=3
+            Degree of the polynomial kernel function ('poly').
+            Ignored by all other kernels.
+        gamma : {'scale', 'auto'} or float, default='scale'
+            Kernel coefficient for 'rbf', 'poly' and 'sigmoid'.
+            - if ``gamma='scale'`` (default) is passed then it uses
+              1 / (n_features * X.var()) as value of gamma,
+            - if 'auto', uses 1 / n_features.
+            .. versionchanged:: 0.22
+               The default value of ``gamma`` changed from 'auto' to 'scale'.
+        coef0 : float, default=0.0
+            Independent term in kernel function.
+            It is only significant in 'poly' and 'sigmoid'.
+        tol : float, default=1e-3
+            Tolerance for stopping criterion.
+        C : float, default=1.0
+            Regularization parameter. The strength of the regularization is
+            inversely proportional to C. Must be strictly positive.
+            The penalty is a squared l2 penalty.
+        epsilon : float, default=0.1
+             Epsilon in the epsilon-SVR model. It specifies the epsilon-tube
+             within which no penalty is associated in the training loss function
+             with points predicted within a distance epsilon from the actual
+             value.
+        shrinking : bool, default=True
+            Whether to use the shrinking heuristic.
+            See the :ref:`User Guide <shrinking_svm>`.
+        cache_size : float, default=200
+            Specify the size of the kernel cache (in MB).
+        verbose : bool, default=False
+            Enable verbose output. Note that this setting takes advantage of a
+            per-process runtime setting in libsvm that, if enabled, may not work
+            properly in a multithreaded context.
+        max_iter : int, default=-1
+            Hard limit on iterations within solver, or -1 for no limit.
+        References
+        ----------
+        .. [1] `LIBSVM: A Library for Support Vector Machines
+            <http://www.csie.ntu.edu.tw/~cjlin/papers/libsvm.pdf>`_
+
+        .. [2] `Platt, John (1999). "Probabilistic outputs for support vector
+            machines and comparison to regularizedlikelihood methods."
+            <http://citeseer.ist.psu.edu/viewdoc/summary?doi=10.1.1.41.1639>`_
+        """
+
+        super().__init__()
         self.kernel = kernel
         self.degree = degree
         self.gamma = gamma
@@ -489,40 +652,24 @@
         self.verbose = verbose
         self.max_iter = max_iter
 
-        self.model = SVR(
-            kernel=self.kernel,
-            degree=self.degree,
-            gamma=self.gamma,
-            coef0=self.coef0,
-            tol=self.tol,
-            C=self.C,
-            epsilon=self.epsilon,
-            shrinking=self.shrinking,
-            cache_size=self.cache_size,
-            verbose=self.verbose,
-            max_iter=self.max_iter)
-
-    def Plot_SVR_Regression(self):
-        y = RegressionWorkflowBase().y
-        X = RegressionWorkflowBase().X
-        clf = self.model.fit(X, y)
-        X_train, X_test, y_train, y_test = self.data_split(X, y)
-        y_test_prediction = self.predict(X_test)
-        y_test = np.array(y_test).reshape(1, len(y_test)).flatten()
-        y_test_prediction = y_test_prediction.flatten()
-
-        line_a = y_test.min()
-        line_b = y_test.max()
-        # the lien between a and b.
-        plt.plot([line_a, line_b], [line_a, line_b], '-r', linewidth=1)
-        plt.plot(y_test, y_test_prediction, 'o', color='gold', alpha=0.3)
-        save_fig('Plot_SVR_Regression', MODEL_OUTPUT_IMAGE_PATH)
-
+        self.model = SVR(kernel=self.kernel,
+                         degree=self.degree,
+                         gamma=self.gamma,
+                         coef0=self.coef0,
+                         tol=self.tol,
+                         C=self.C,
+                         epsilon=self.epsilon,
+                         shrinking=self.shrinking,
+                         cache_size=self.cache_size,
+                         verbose=self.verbose,
+                         max_iter=self.max_iter)
+
+        self.naming = SupportVectorRegression.name
+
+        # special attributes
 
     def special_components(self):
-        self.Plot_SVR_Regression()
         pass
-
 
 
 class DNNRegression(RegressionWorkflowBase, BaseEstimator):
@@ -532,8 +679,7 @@
 
     def __init__(
             self,
-<<<<<<< HEAD
-            hidden_layer_sizes: tuple = (9, 9),
+            hidden_layer_sizes: tuple = (50, 25, 5),
             activation: List[str] = 'relu',
             solver: List[str] ='adam',
             alpha: float = 0.0001,
@@ -707,68 +853,14 @@
         Surpassing human-level performance on imagenet classification." <1502.01852>`
         :arxiv:`Kingma, Diederik, and Jimmy Ba (2014)
         "Adam: A method for stochastic optimization." <1412.6980>`
-=======
-            hidden_layer_sizes=(9, 9),
-            activation='relu',
-            solver='adam',
-            alpha=0.0001,
-            batch_size='auto',
-            learning_rate_init=0.001,
-            max_iter=200,
-            shuffle=True,
-            random_state=None,
-            tol=1e-4,
-            verbose=False,
-            warm_start=False,
-            early_stopping=False,
-            validation_fraction=0.1,
-            beta_1=0.9,
-            beta_2=0.999,
-            epsilon=1e-8,
-            n_iter_no_change=10,
-    ):
-
-
         """
-        :param hidden_layer_sizes:tuple, length = n_layers - 2, default=(100,). The ith element represents the number of neurons in the ith hidden layer.
-        :param activation:{‘identity’, ‘logistic’, ‘tanh’, ‘relu’}, default=’relu’. Activation function for the hidden layer.
-        :param solver:{‘lbfgs’, ‘sgd’, ‘adam’}, default=’adam’. The solver for weight optimization.
-        :param alpha:float, default=0.0001. Strength of the L2 regularization term. The L2 regularization term is divided by the sample size when added to the loss.
-        :param batch_size:int, default=’auto’.  Size of minibatches for stochastic optimizers. If the solver is ‘lbfgs’, the classifier will not use minibatch. When set to “auto”, .batch_size=min(200, n_samples)
-        :param learning_rate:{‘constant’, ‘invscaling’, ‘adaptive’}, default=’constant’. Learning rate schedule for weight updates. Only used when .solver='sgd'.
-        :param learning_rate_init:float, default=0.001. The initial learning rate used. It controls the step-size in updating the weights. Only used when solver=’sgd’ or ‘adam’.
-        :param power_t:float, default=0.5. The exponent for inverse scaling learning rate. It is used in updating effective learning rate when the learning_rate is set to ‘invscaling’. Only used when solver=’sgd’.
-        :param max_iter:int, default=200. Maximum number of iterations.
-        :param shuffle:bool, default=True. Whether to shuffle samples in each iteration. Only used when solver=’sgd’ or ‘adam’.
-        :param random_state:int, RandomState instance, default=None. Determines random number generation for weights and bias initialization, train-test split if early stopping is used, and batch sampling when solver=’sgd’ or ‘adam’.
-        :param tol:float, default=1e-4. Tolerance for the optimization.
-        :param verbose:bool, default=False. Whether to print progress messages to stdout.
-        :param warm_start:bool, default=False.When set to True, reuse the solution of the previous call to fit as initialization, otherwise, just erase the previous solution.
-        :param momentum:float, default=0.9. Momentum for gradient descent update. Should be between 0 and 1. Only used when solver=’sgd’.
-        :param nesterovs_momentum:bool, default=True. Whether to use Nesterov’s momentum. Only used when solver=’sgd’ and momentum > 0.
-        :param early_stopping:bool, default=False. Whether to use early stopping to terminate training when validation score is not improving.
-        :param validation_fraction:float, default=0.1. he proportion of training data to set aside as validation set for early stopping. Must be between 0 and 1. Only used if early_stopping is True.
-        :param beta_1:float, default=0.9. Exponential decay rate for estimates of first moment vector in adam, should be in [0, 1). Only used when solver=’adam’.
-        :param beta_2:float, default=0.999. Exponential decay rate for estimates of second moment vector in adam, should be in [0, 1). Only used when solver=’adam’.
-        :param epsilon:float, default=1e-8. alue for numerical stability in adam. Only used when solver=’adam’.
-        :param n_iter_no_change:int, default=10. Maximum number of epochs to not meet improvement. Only effective when solver=’sgd’ or ‘adam’.
-        :param max_fun:int, default=15000. Only used when solver=’lbfgs’. Maximum number of loss function calls.
-        References
-        ----------------------------------------
-        scikit API:sklearn.neural_network.MLPRegressor
-        https://scikit-learn.org/stable/modules/generated/sklearn.neural_network.MLPRegressor.html#sklearn.neural_network.MLPRegressor
->>>>>>> 413fafd0
-        """
-        super().__init__(random_state)
+        super().__init__()
         self.hidden_layer_sizes = hidden_layer_sizes
         self.activation = activation
         self.solver = solver
         self.alpha = alpha
         self.batch_size = batch_size
-<<<<<<< HEAD
         self.learning_rate = learning_rate
-=======
->>>>>>> 413fafd0
         self.learning_rate_init = learning_rate_init
         self.max_iter = max_iter
         self.shuffle = shuffle
@@ -788,10 +880,7 @@
                                    solver=self.solver,
                                    alpha=self.alpha,
                                    batch_size=self.batch_size,
-<<<<<<< HEAD
                                    learning_rate=self.learning_rate,
-=======
->>>>>>> 413fafd0
                                    learning_rate_init=self.learning_rate_init,
                                    max_iter=self.max_iter,
                                    shuffle=self.shuffle,
@@ -808,32 +897,18 @@
 
         self.naming = DNNRegression.name
 
-    def plot_learning_curve(self):
+    def plot_learning_curve(self, algorithm_name: str, store_path):
+        print("-----* Loss Record *-----")
         pd.DataFrame(self.model.loss_curve_).plot(title="Loss")
-        plt.show()
-        save_fig("DNN_loss_record", MODEL_OUTPUT_IMAGE_PATH)
-
-    def plot_pred(self):
-<<<<<<< HEAD
-        y_test_prediction = self.model.predict(RegressionWorkflowBase.X_test)
-        y_test = np.array(RegressionWorkflowBase.y_test).reshape(1, len(RegressionWorkflowBase.y_test)).flatten()
-=======
-        y = RegressionWorkflowBase().y
-        X = RegressionWorkflowBase().X
-        dnn = self.model.fit(X, y)
-        X_train, X_test, y_train, y_test = self.data_split(X, y)
-        y_test_prediction = self.predict(X_test)
-        y_test = np.array(y_test).reshape(1, len(y_test)).flatten()
->>>>>>> 413fafd0
-        y_test_prediction = y_test_prediction.flatten()
-        plt.plot([i for i in range(len(y_test))], y_test, label='true')
-        plt.plot([i for i in range(len(y_test))], y_test_prediction, label='predict')
-        plt.legend()
-        plt.title('Ground Truth v.s. Prediction')
-        plt.show()
-        save_fig("DNN_predict", MODEL_OUTPUT_IMAGE_PATH)
-
-    def special_components(self):
-        self.plot_learning_curve()
-        self.plot_pred()
-
+        save_fig(f'Loss Record - {algorithm_name}', store_path)
+
+    @staticmethod
+    def _plot_pred(y_test_predict: Any, y_test: pd.DataFrame, algorithm_name: str, store_path: str):
+        print("-----* Truth v.s. Prediction *-----")
+        plot_pred(y_test_predict, y_test, algorithm_name)
+        save_fig(f'Ground Truth v.s. Prediction - {algorithm_name}', store_path)
+
+    def special_components(self, **kwargs) -> None:
+        self.plot_learning_curve(self.naming, MODEL_OUTPUT_IMAGE_PATH)
+        self._plot_pred(y_test_predict=DNNRegression.y_test_predict,
+                        y_test=DNNRegression.y_test, algorithm_name=self.naming, store_path=MODEL_OUTPUT_IMAGE_PATH)