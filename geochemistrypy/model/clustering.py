# -*- coding: utf-8 -*-
from sklearn import metrics
from sklearn.cluster import KMeans
from sklearn.cluster import DBSCAN
from sklearn.metrics import silhouette_samples, silhouette_score
import matplotlib as mpl
import matplotlib.pyplot as plt
import matplotlib.cm as cm
# from matplotlib.ticker import FixedLocator, FixedFormatter
import numpy as np
from utils.base import save_data
from utils.base import save_fig
from global_variable import MODEL_OUTPUT_IMAGE_PATH
from global_variable import DATASET_OUTPUT_PATH


class ClusteringWorkflowBase(object):

    name = None
    # TODO: build virtualization in 2D, 3D graph and silhouette plot
    common_function = ['Cluster Centers',
                       'Cluster Labels',
                       'Virtualization in 2D graph',
                       'Virtualization in 3D graph',
                       'Silhouette Plot']
    special_function = None

    @classmethod
    def show_info(cls):
        print("*-*" * 2, cls.name, "is running ...", "*-*" * 2)
        print("Expected Functionality:")
        function = cls.common_function + cls.special_function
        for i in range(len(function)):
            print("+ ", function[i])

    def __init__(self):
        self.model = None
        self.X = None
        self.naming = None

    def fit(self, X, y=None):
        # keep y to be in consistent with the framework
        self.X = X
        self.model.fit(X)

    def get_cluster_centers(self):
        print("-----* Clustering Centers *-----")
        print(self.model.cluster_centers_)

    def get_labels(self):
        print("-----* Clustering Labels *-----")
        self.X['clustering result'] = self.model.labels_
        print(self.X)
        save_data(self.X, f"{self.naming}", DATASET_OUTPUT_PATH)

<<<<<<< HEAD
=======
    #For Test
>>>>>>> 86855cc5
    """
    :param n_clusters:The number of clusters to form as well as the number of centroids to generate.

    References
    ----------------------------------------
<<<<<<< HEAD
    Silhouette analysis can be used to study the separation distance between the resulting clusters.
    The silhouette plot displays a measure of how close each point in one cluster is to points in the
    neighboring clusters and thus provides a way to assess parameters like number of clusters visually.
=======
    Silhouette analysis can be used to study the separation distance between the resulting clusters. 
    The silhouette plot displays a measure of how close each point in one cluster is to points in the 
    neighboring clusters and thus provides a way to assess parameters like number of clusters visually. 
>>>>>>> 86855cc5
    This measure has a range of [-1, 1].

    https://scikit-learn.org/stable/auto_examples/cluster/plot_kmeans_silhouette_analysis.html
    """
<<<<<<< HEAD

=======
>>>>>>> 86855cc5
    def plot_silhouette_diagram(self, n_clusters: int = 0, ):
        print("")
        print("-----* Silhouette Analysis *-----")
        # Create a subplot with 1 row and 2 columns
        fig, (ax1, ax2) = plt.subplots(1, 2)
        fig.set_size_inches(18, 7)

        # The 1st subplot is the silhouette plot
        # The silhouette coefficient can range from -1, 1 but in this example all
        # lie within [-0.1, 1]
        ax1.set_xlim([-0.1, 1])
        # The (n_clusters+1)*10 is for inserting blank space between silhouette
        # plots of individual clusters, to demarcate them clearly.

        # I hope the type of self.X = <class 'pandas.core.frame.DataFrame'>
        ax1.set_ylim([0, len(self.X) + (n_clusters + 1) * 10])

        # For example:cluster_labels = [4 4 1 ... 0 0 0]
        cluster_labels = self.X['clustering result']

        # The silhouette_score gives the average value for all the samples.
        # This gives a perspective into the density and separation of the formed
        # clusters
        silhouette_avg = silhouette_score(self.X, cluster_labels)
        print("For n_clusters =", n_clusters, "The average silhouette_score is :", silhouette_avg)

        # Compute the silhouette scores for each sample
        sample_silhouette_values = silhouette_samples(self.X, cluster_labels)

        y_lower = 10
        for i in range(n_clusters):
            # Aggregate the silhouette scores for samples belonging to
            # cluster i, and sort them
            ith_cluster_silhouette_values = \
                sample_silhouette_values[cluster_labels == i]

            ith_cluster_silhouette_values.sort()

            size_cluster_i = ith_cluster_silhouette_values.shape[0]
            y_upper = y_lower + size_cluster_i

            color = cm.nipy_spectral(float(i) / n_clusters)
            ax1.fill_betweenx(np.arange(y_lower, y_upper),
                              0, ith_cluster_silhouette_values,
                              facecolor=color, edgecolor=color, alpha=0.7)

            # Label the silhouette plots with their cluster numbers at the middle
            ax1.text(-0.05, y_lower + 0.5 * size_cluster_i, str(i))

            # Compute the new y_lower for next plot
            y_lower = y_upper + 10  # 10 for the 0 samples

        ax1.set_title("The silhouette plot for the various clusters.")
        ax1.set_xlabel("The silhouette coefficient values")
        ax1.set_ylabel("Cluster label")

        # The vertical line for average silhouette score of all the values
        ax1.axvline(x=silhouette_avg, color="red", linestyle="--")

        ax1.set_yticks([])  # Clear the yaxis labels / ticks
        ax1.set_xticks([-0.1, 0, 0.2, 0.4, 0.6, 0.8, 1])

        # 2nd Plot showing the actual clusters formed
        colors = cm.nipy_spectral(cluster_labels.astype(float) / n_clusters)
        ax2.scatter(self.X.iloc[:, [0]], self.X.iloc[:, [1]], marker='.', s=30, lw=0, alpha=0.7,
                    c=colors, edgecolor='k')

        # Labeling the clusters
        centers = self.model.cluster_centers_
        # Draw white circles at cluster centers
        ax2.scatter(centers[:, 0], centers[:, 1], marker='o',
                    c="white", alpha=1, s=200, edgecolor='k')

        for i, c in enumerate(centers):
            ax2.scatter(c[0], c[1], marker='$%d$' % i, alpha=1,
                        s=50, edgecolor='k')

        ax2.set_title("The visualization of the clustered data.")
        ax2.set_xlabel("Feature space for the 1st feature")
        ax2.set_ylabel("Feature space for the 2nd feature")

        plt.suptitle(("Silhouette analysis for KMeans clustering on sample data "
                      "with n_clusters = %d" % n_clusters),
                     fontsize=14, fontweight='bold')

        print("Successfully graph the Silhouette Diagram.")
        save_fig(f"Silhouette Diagram - {self.naming}", MODEL_OUTPUT_IMAGE_PATH)

    """

    References
    ----------------------------------------
    Just a simple plot 2d function.Encourage to overwrite in subclass.
    None

    """
    def plot_2d_graph(self):
        print("")
        print("-----* 2D Scatter Plot *-----")
        # Get name
        namelist = self.X.columns.values.tolist()

        fig = plt.figure()
        ax1 = fig.add_subplot(111)
        self.plot_test(ax1,plt)
        ax1.set_title('2D Scatter Plot')
        plt.xlabel(namelist[0])
        plt.ylabel(namelist[1])

        # Step size of the mesh. Decrease to increase the quality of the VQ.
        h = 0.02  # point in the mesh [x_min, x_max]x[y_min, y_max].
        x_min, x_max = self.X[namelist[0]].min() - 1, self.X[namelist[0]].max() + 1
        y_min, y_max = self.X[namelist[1]].min() - 1, self.X[namelist[1]].max() + 1
        xx, yy = np.meshgrid(np.arange(x_min, x_max, h), np.arange(y_min, y_max, h))

        print(np.c_[xx.ravel(), yy.ravel()])
        Z = self.model.predict(np.c_[xx.ravel(), yy.ravel()])
        Z = Z.reshape(xx.shape)
        plt.imshow(
            Z,
            interpolation="nearest",
            extent=(xx.min(), xx.max(), yy.min(), yy.max()),
            cmap=plt.cm.Paired,
            aspect="auto",
            origin="lower",
        )
        plt.plot(self.X[namelist[0]], self.X[namelist[1]], "k.", markersize=2)
        # has wrong
        #c=self.X['clustering result'], marker='o', cmap=plt.cm.Paired)

        # Plot the centroids as a white X
        plt.scatter(
            self.model.cluster_centers_[:, [0]],
            self.model.cluster_centers_[:, [1]],
            marker="x",
            s=169,
            linewidths=3,
            color="w",
            zorder=10,
        )

        # plt.legend('x1')
        save_fig(f"Scatter Plot - {self.naming}", MODEL_OUTPUT_IMAGE_PATH)

    def plot_3d_graph(self):
        print("")
        print("-----* Plot 3d Graph *-----")
        nameList = self.X.columns.values.tolist()
        fig = plt.figure(figsize=(12, 6), facecolor='w')
        plt.subplots_adjust(left=0.05, right=0.95, bottom=0.05, top=0.9)

        ax = fig.add_subplot(121, projection='3d')
        ax.scatter(self.X.iloc[:, [0]], self.X.iloc[:, [1]], self.X.iloc[:, [2]], alpha=0.3, c="#FF0000", s=6)
        plt.title('3D Scatter Plot')
        ax.set_xlabel(nameList[0])
        ax.set_ylabel(nameList[1])
        ax.set_zlabel(nameList[1])
        plt.grid(True)

        ax2 = fig.add_subplot(122, projection='3d')
        ax2.scatter(self.X.iloc[:, [0]], self.X.iloc[:, [1]], self.X.iloc[:, [2]],
                    c=self.X['clustering result'], s=6, cmap=plt.cm.Paired, edgecolors='none')
        ax2.set_xlabel(nameList[0])
        ax2.set_ylabel(nameList[1])
        ax2.set_zlabel(nameList[1])
        plt.grid(True)
        save_fig(f"Plot 3d Graph - {self.naming}", MODEL_OUTPUT_IMAGE_PATH)

    def plot_test(self, figure, plot):
        value = self.X
        print("www")


class KMeansClustering(ClusteringWorkflowBase):

    name = "KMeans"
    special_function = ['KMeans Score']

    def __init__(self,
                 n_clusters=8,
                 init="k-means++",
                 n_init=10,
                 max_iter=300,
                 tol=1e-4,
                 verbose=0,
                 random_state=None,
                 copy_x=True,
                 algorithm="auto"):

        super().__init__()
        self.n_clusters = n_clusters
        self.init = init
        self.max_iter = max_iter
        self.tol = tol
        self.n_init = n_init
        self.verbose = verbose
        self.random_state = random_state
        self.copy_x = copy_x
        self.algorithm = algorithm
        self.model = KMeans(n_clusters=self.n_clusters,
                            init=self.init,
                            n_init=self.n_init,
                            max_iter=self.max_iter,
                            tol=self.tol,
                            verbose=self.verbose,
                            random_state=self.random_state,
                            copy_x=self.copy_x,
                            algorithm=self.algorithm)
        self.naming = KMeansClustering.name

    def _get_scores(self):
        print("-----* KMeans Scores *-----")
        print("Inertia Score: ", self.model.inertia_)
        print("Calinski Harabasz Score: ", metrics.calinski_harabasz_score(self.X, self.model.labels_))
        print("Silhouette Score: ", metrics.silhouette_score(self.X, self.model.labels_))

    def special_components(self):
        self._get_scores()
        self.plot_silhouette_diagram(self.n_clusters)
        self.plot_2d_graph()
        self.plot_3d_graph()


class DBSCANClustering(ClusteringWorkflowBase):

    name = "DBSCAN"
    special_function = ['KMeans Score']

    def __init__(self,
                 eps=0.5,
                 min_samples=5,
                 metric="euclidean",
                 metric_params=None,
                 algorithm="auto",
                 leaf_size=30,
                 p=None,
                 n_jobs=None,
                 ):

        super().__init__()
        self.eps = eps
        self.min_samples = min_samples
        self.metric = metric
        self.metric_params = metric_params
        self.algorithm = algorithm
        self.leaf_size = leaf_size
        self.p = p
        self.n_jobs = n_jobs

        self.model = DBSCAN(eps=self.eps,
                            min_samples=self.min_samples,
                            metric=self.metric,
                            metric_params=self.min_samples,
                            algorithm=self.algorithm,
                            leaf_size=self.leaf_size,
                            p=self.p,
                            n_jobs=self.n_jobs)

    def special_components(self):
        pass<|MERGE_RESOLUTION|>--- conflicted
+++ resolved
@@ -53,32 +53,6 @@
         print(self.X)
         save_data(self.X, f"{self.naming}", DATASET_OUTPUT_PATH)
 
-<<<<<<< HEAD
-=======
-    #For Test
->>>>>>> 86855cc5
-    """
-    :param n_clusters:The number of clusters to form as well as the number of centroids to generate.
-
-    References
-    ----------------------------------------
-<<<<<<< HEAD
-    Silhouette analysis can be used to study the separation distance between the resulting clusters.
-    The silhouette plot displays a measure of how close each point in one cluster is to points in the
-    neighboring clusters and thus provides a way to assess parameters like number of clusters visually.
-=======
-    Silhouette analysis can be used to study the separation distance between the resulting clusters. 
-    The silhouette plot displays a measure of how close each point in one cluster is to points in the 
-    neighboring clusters and thus provides a way to assess parameters like number of clusters visually. 
->>>>>>> 86855cc5
-    This measure has a range of [-1, 1].
-
-    https://scikit-learn.org/stable/auto_examples/cluster/plot_kmeans_silhouette_analysis.html
-    """
-<<<<<<< HEAD
-
-=======
->>>>>>> 86855cc5
     def plot_silhouette_diagram(self, n_clusters: int = 0, ):
         print("")
         print("-----* Silhouette Analysis *-----")
