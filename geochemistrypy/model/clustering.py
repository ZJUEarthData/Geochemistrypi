--- conflicted
+++ resolved
@@ -1,19 +1,4 @@
 # -*- coding: utf-8 -*-
-<<<<<<< HEAD
-import numpy as np
-
-from sklearn import metrics
-from sklearn.cluster import KMeans
-from sklearn.metrics import silhouette_samples, silhouette_score
-
-import matplotlib as mpl
-import matplotlib.pyplot as plt
-import matplotlib.cm as cm
-from matplotlib.ticker import FixedLocator, FixedFormatter
-
-from utils.base import save_fig, save_data
-from global_variable import DATASET_OUTPUT_PATH, MODEL_OUTPUT_IMAGE_PATH
-=======
 from sklearn import metrics
 from sklearn.cluster import KMeans
 # from sklearn.metrics import silhouette_samples, silhouette_score
@@ -21,7 +6,6 @@
 # from matplotlib.ticker import FixedLocator, FixedFormatter
 from utils.base import save_data
 from global_variable import DATASET_OUTPUT_PATH
->>>>>>> 5c399a34
 
 
 class ClusteringWorkflowBase(object):
@@ -63,147 +47,8 @@
         print(self.X)
         save_data(self.X, f"{self.naming}", DATASET_OUTPUT_PATH)
 
-    def plot_silhouette_diagram(self, show_xlabels=True,
-                                show_ylabels=True, show_title=True):
-        """Plot silhouette diagram
-
-        :param show_xlabels: If true, add abscissa information
-        :param show_ylabels: If true, add ordinate information
-        :param show_title: If true, add the figure name
-        """
-
-        plt.figure(1)
-        y_pred = self.model.labels_
-        silhouette_coefficients = silhouette_samples(self.X, y_pred)
-        silhouette_average = silhouette_score(self.X, y_pred)
-
-        padding = len(self.X) // 30
-        pos = padding
-        ticks = []
-        for i in range(self.model.n_clusters):
-            coeffs = silhouette_coefficients[y_pred == i]
-            coeffs.sort()
-
-            color = mpl.cm.Spectral(i / self.model.n_clusters)
-            plt.fill_betweenx(np.arange(pos, pos + len(coeffs)), 0, coeffs,
-                              facecolor=color, edgecolor=color, alpha=0.7)
-            ticks.append(pos + len(coeffs) // 2)
-            pos += len(coeffs) + padding
-
-        plt.axvline(x=silhouette_average, color="red", linestyle="--")
-
-        plt.gca().yaxis.set_major_locator(FixedLocator(ticks))
-        plt.gca().yaxis.set_major_formatter(FixedFormatter(range(self.model.n_clusters)))
-
-        if show_xlabels:
-            plt.gca().set_xticks([-0.1, 0, 0.2, 0.4, 0.6, 0.8, 1])
-            plt.xlabel("Silhouette Coefficient")
-        else:
-            plt.tick_params(labelbottom=False)
-        if show_ylabels:
-            plt.ylabel("Cluster")
-        if show_title:
-            plt.title("init:{}  n_cluster:{}".format(self.model.init, self.model.n_clusters))
-        print("Successfully graph the Silhouette Diagram.")
-        plt.show()
-        save_fig(f"Silhouette Plot - {self.naming}", MODEL_OUTPUT_IMAGE_PATH)
-
-    #
-    #
-    def plot_silhouette_diagram_test(self, n_clusters:int = 0, show_xlabels=True,show_ylabels=True, show_title=True):
-        # TODO(Samson 1057266013@qq.com): The current version is not mature.Please not use it;
-
-        #The current version is not mature
-        # Create a subplot with 1 row and 2 columns
-        # TODO(Samson 1057266013@qq.com): Maybe remain a one subplot
-        fig, (ax1, ax2) = plt.subplots(1, 2)
-        # Set the figure size in inches.
-        fig.set_size_inches(18, 7)
-
-        # The 1st subplot is the silhouette plot
-        # The silhouette coefficient can range from -1, 1 but in this example all
-        # lie within [-0.1, 1]
-        ax1.set_xlim([-0.1, 1])
-        # The (n_clusters+1)*10 is for inserting blank space between silhouette
-        # plots of individual clusters, to demarcate them clearly.
-
-        #I hope the type of self.X = <class 'pandas.core.frame.DataFrame'>
-        len_X = len(self.X)
-        ax1.set_ylim([0, len_X + (n_clusters + 1) * 10])
-
-        #For example:cluster_labels = [4 4 1 ... 0 0 0]
-        cluster_labels = self.X['clustering result']
-
-        # The silhouette_score gives the average value for all the samples.
-        # This gives a perspective into the density and separation of the formed
-        # clusters
-        silhouette_avg = silhouette_score(self.X, cluster_labels)
-        print("For n_clusters =", n_clusters, "The average silhouette_score is :", silhouette_avg)
-
-        # Compute the silhouette scores for each sample
-        sample_silhouette_values = silhouette_samples(self.X, cluster_labels)
-
-        y_lower = 10
-        for i in range(n_clusters):
-            # Aggregate the silhouette scores for samples belonging to
-            # cluster i, and sort them
-            ith_cluster_silhouette_values = \
-                sample_silhouette_values[cluster_labels == i]
-
-            ith_cluster_silhouette_values.sort()
-
-            size_cluster_i = ith_cluster_silhouette_values.shape[0]
-            y_upper = y_lower + size_cluster_i
-
-            color = cm.nipy_spectral(float(i) / n_clusters)
-            ax1.fill_betweenx(np.arange(y_lower, y_upper),
-                              0, ith_cluster_silhouette_values,
-                              facecolor=color, edgecolor=color, alpha=0.7)
-
-            # Label the silhouette plots with their cluster numbers at the middle
-            ax1.text(-0.05, y_lower + 0.5 * size_cluster_i, str(i))
-
-            # Compute the new y_lower for next plot
-            y_lower = y_upper + 10  # 10 for the 0 samples
-
-
-        ax1.set_title("The silhouette plot for the various clusters.")
-        ax1.set_xlabel("The silhouette coefficient values")
-        ax1.set_ylabel("Cluster label")
-
-        # The vertical line for average silhouette score of all the values
-        ax1.axvline(x=silhouette_avg, color="red", linestyle="--")
-
-        ax1.set_yticks([])  # Clear the yaxis labels / ticks
-        ax1.set_xticks([-0.1, 0, 0.2, 0.4, 0.6, 0.8, 1])
-
-        # 2nd Plot showing the actual clusters formed
-        colors = cm.nipy_spectral(cluster_labels.astype(float) / n_clusters)
-        ax2.scatter(self.X.iloc[:, [0]], self.X.iloc[:, [1]], marker='.', s=30, lw=0, alpha=0.7,
-                    c=colors, edgecolor='k')
-
-        # Labeling the clusters
-        centers = self.model.cluster_centers_
-        # Draw white circles at cluster centers
-        ax2.scatter(centers[:, 0], centers[:, 1], marker='o',
-                    c="white", alpha=1, s=200, edgecolor='k')
-
-        for i, c in enumerate(centers):
-            ax2.scatter(c[0], c[1], marker='$%d$' % i, alpha=1,
-                        s=50, edgecolor='k')
-
-        ax2.set_title("The visualization of the clustered data.")
-        ax2.set_xlabel("Feature space for the 1st feature")
-        ax2.set_ylabel("Feature space for the 2nd feature")
-
-        plt.suptitle(("Silhouette analysis for KMeans clustering on sample data "
-                      "with n_clusters = %d" % n_clusters),
-                     fontsize=14, fontweight='bold')
-
-        print("Successfully graph the Silhouette Diagram.")
-        plt.show()
-    #
-    #
+    def plot_silhouette_diagram(self):
+        pass
 
     def plot_2d_graph(self):
         pass
@@ -212,7 +57,50 @@
         pass
 
     # FIXME: code silhouette diagram
-
+    # def plot_silhouette_diagram(self, show_xlabels=True,
+    #                             show_ylabels=True, show_title=True):
+    #     """Plot silhouette diagram
+    #
+    #     :param show_xlabels: If true, add abscissa information
+    #     :param show_ylabels: If true, add ordinate information
+    #     :param show_title: If true, add the figure name
+    #     """
+    #
+    #     plt.figure(1)
+    #     y_pred = self.model.labels_
+    #     silhouette_coefficients = silhouette_samples(self.X, y_pred)
+    #     silhouette_average = silhouette_score(self.X, y_pred)
+    #
+    #     padding = len(self.X) // 30
+    #     pos = padding
+    #     ticks = []
+    #     for i in range(self.model.n_clusters):
+    #         coeffs = silhouette_coefficients[y_pred == i]
+    #         coeffs.sort()
+    #
+    #         color = mpl.cm.Spectral(i / self.model.n_clusters)
+    #         plt.fill_betweenx(np.arange(pos, pos + len(coeffs)), 0, coeffs,
+    #                           facecolor=color, edgecolor=color, alpha=0.7)
+    #         ticks.append(pos + len(coeffs) // 2)
+    #         pos += len(coeffs) + padding
+    #
+    #     plt.axvline(x=silhouette_average, color="red", linestyle="--")
+    #
+    #     plt.gca().yaxis.set_major_locator(FixedLocator(ticks))
+    #     plt.gca().yaxis.set_major_formatter(FixedFormatter(range(self.model.n_clusters)))
+    #
+    #     if show_xlabels:
+    #         plt.gca().set_xticks([-0.1, 0, 0.2, 0.4, 0.6, 0.8, 1])
+    #         plt.xlabel("Silhouette Coefficient")
+    #     else:
+    #         plt.tick_params(labelbottom=False)
+    #     if show_ylabels:
+    #         plt.ylabel("Cluster")
+    #     if show_title:
+    #         plt.title("init:{}  n_cluster:{}".format(self.model.init, self.model.n_clusters))
+    #     print("Successfully graph the Silhouette Diagram.")
+    #     plt.show()
+    #     save_fig(f"Silhouette Plot - {self.naming}", MODEL_OUTPUT_IMAGE_PATH)
 
 
 class KMeansClustering(ClusteringWorkflowBase):
@@ -260,4 +148,4 @@
         print("Silhouette Score: ", metrics.silhouette_score(self.X, self.model.labels_))
 
     def special_components(self):
-        self._get_scores()
+        self._get_scores()