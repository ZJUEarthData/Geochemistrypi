--- conflicted
+++ resolved
@@ -43,11 +43,7 @@
         y_test_predict = self.reg_workflow.np2pd(y_test_predict, y_test.columns)
         self.reg_workflow.score(y_test, y_test_predict)
         self.reg_workflow.cross_validation(X_train, y_train, cv_num=10)
-<<<<<<< HEAD
-        y_test_predict = self.reg_workflow.np2pd(y_test_predict, y_test.columns)
         self.reg_workflow.plot_predict(y_test, y_test_predict)
-=======
->>>>>>> 411813b8
         self.reg_workflow.data_upload(X=X, y=y, X_train=X_train, X_test=X_test,
                                       y_train=y_train, y_test=y_test, y_test_predict=y_test_predict)
 
